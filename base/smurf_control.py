--- conflicted
+++ resolved
@@ -18,19 +18,12 @@
     '''
     Base class for controlling Smurf. Loads all the mixins.
     '''
-<<<<<<< HEAD
+
     def __init__(self, epics_root=None,
                  cfg_file='/home/cryo/pysmurf/cfg_files/experiment_k2umux.cfg',
                  data_dir=None, name=None, make_logfile=True, setup=False,
                  offline=False, smurf_cmd_mode=False, no_dir=False,
                  shelf_manager='shm-smrf-sp01', **kwargs):
-=======
-    def __init__(self, epics_root=None, 
-        cfg_file='/home/cryo/pysmurf/cfg_files/experiment_k2umux.cfg', 
-        data_dir=None, name=None, make_logfile=True, 
-        setup=False, offline=False, smurf_cmd_mode=False, no_dir=False,
-        publish=False, **kwargs):
->>>>>>> b9d36ec9
         '''
         Args:
         -----
@@ -54,26 +47,15 @@
         super().__init__(epics_root=epics_root, offline=offline, **kwargs)
 
         if cfg_file is not None or data_dir is not None:
-<<<<<<< HEAD
             self.initialize(cfg_file=cfg_file, data_dir=data_dir,
-                            name=name, make_logfile=make_logfile,
-                            setup=setup,
-                            smurf_cmd_mode=smurf_cmd_mode,
-                            no_dir=no_dir, **kwargs)
+                name=name, make_logfile=make_logfile, setup=setup,
+                smurf_cmd_mode=smurf_cmd_mode, no_dir=no_dir,
+                publish=publish, **kwargs)
 
     def initialize(self, cfg_file, data_dir=None, name=None,
-                   make_logfile=True, setup=False, smurf_cmd_mode=False,
-                   no_dir=False, **kwargs):
-=======
-            self.initialize(cfg_file=cfg_file, data_dir=data_dir, name=name,
-                make_logfile=make_logfile,
-                setup=setup, smurf_cmd_mode=smurf_cmd_mode, 
-                no_dir=no_dir, publish=publish, **kwargs)
-
-    def initialize(self, cfg_file, data_dir=None, name=None, 
-        make_logfile=True, setup=False, smurf_cmd_mode=False, 
-        no_dir=False, publish=False, **kwargs):
->>>>>>> b9d36ec9
+                   make_logfile=True, setup=False,
+                   smurf_cmd_mode=False, no_dir=False, publish=False,
+                   **kwargs):
         '''
         Initizializes SMuRF with desired parameters set in experiment.cfg.
         Largely stolen from a Cyndia/Shawns SmurfTune script
@@ -137,18 +119,15 @@
             else:
                 self.log.set_logfile(None)
 
-<<<<<<< HEAD
         # Crate/carrier configuration details that won't change.
         self.crate_id=self.get_crate_id()
         self.slot_number=self.get_slot_number()
-                
-=======
+
         self.publish = publish
         if publish:
             os.environ[DEFAULT_ENV_ROOT + 'BACKEND'] = 'udp'
             self.pub = Publisher()
 
->>>>>>> b9d36ec9
         # Useful constants
         constant_cfg = self.config.get('constant')
         self.pA_per_phi0 = constant_cfg.get('pA_per_phi0')
