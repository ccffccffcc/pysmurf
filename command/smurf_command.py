--- conflicted
+++ resolved
@@ -1186,11 +1186,7 @@
 
     _jesd_tx_data_valid = 'DataValid'
     def get_jesd_tx_data_valid(self, **kwargs):
-<<<<<<< HEAD
-        return self._caget(self.jesd_tx_root + self._jesd_tx_valid, **kwargs)
-=======
         return self._caget(self.jesd_tx_root + self._jesd_tx_data_valid, **kwargs)
->>>>>>> 4e6d5e05
 
     # _start_addr = 'StartAddr[{}]'
     # def set_start_addr(self, b, val, **kwargs):
