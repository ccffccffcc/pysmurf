import numpy as np
from scipy import signal
from scipy import optimize
from pysmurf.base import SmurfBase
import os
import time
from pysmurf.util import tools
import matplotlib.pyplot as plt
from matplotlib.gridspec import GridSpec
import seaborn as sns

class SmurfNoiseMixin(SmurfBase):

    def take_noise_psd(self, band, meas_time, channel=None, nperseg=2**12, 
        detrend='constant', fs=None, low_freq=np.array([.1, 1.]), 
        high_freq=np.array([1., 10.]), make_channel_plot=True,
        make_summary_plot=True, save_data=False, show_plot=False,
        grid_on=False, gcp_mode=True, datafile=None):
        """
        Takes a timestream of noise and calculates its PSD.

        Args:
        -----
        band (int): The band to take noise data on
        meas_time (float): The amount of time to observe in seconds.

        Opt Args:
        ---------
        channel (int array): The channels to plot. Note that this script always
            takes data on all the channels. This only sets the ones to plot.
            If None, plots all channels that are on. Default is None.
        nperseg (int): The number of elements per segment in the PSD. Default
            2**12.
        detrend (str): Extends the scipy.signal.welch detrend. Default is 
            'constant'
        fs (float): Sample frequency. If None, reads it in. Default is None.
        low_freq (float array):
        high_freq (float array):
        make_channel_plot (bool): Whether to make the individual channel
            plots. Default is True.
        make_summary_plot (bool): Whether to make the summary plots. Default
            is True.
        save_data (bool): Whether to save the band averaged data as a text file.
            Default is False.
        show_plot (bool): Show the plot on the screen. Default False.
        datefile (str): if data has already been taken, can point to a file to 
            bypass data taking and just analyze.
        gcp_mode (bool) : Whether the data was taken in gcp mode. Default True.
        """
        if channel is None:
            channel = self.which_on(band)
        n_channel = self.get_number_channels(band)

        if datafile == None:
            # Take the data
            datafile = self.take_stream_data(meas_time, gcp_mode=gcp_mode)
        else:
            self.log(f'Reading data from {datafile}')

        basename, _ = os.path.splitext(os.path.basename(datafile))

        # Read back the data
        timestamp, phase, mask = self.read_stream_data_gcp_save(datafile)
        phase *= self.pA_per_phi0/(2.*np.pi) # phase converted to pA

        if fs is None:
            num_averages = self.config.get('smurf_to_mce')['num_averages']
            # flux ramp rate returns in kHz
            fs = self.get_flux_ramp_freq()*1.0E3/num_averages
        
        self.log('Plotting channels {}'.format(channel), self.LOG_USER)

        if make_summary_plot or make_channel_plot:
            plt.rcParams["patch.force_edgecolor"] = True

        noise_floors = np.full((len(low_freq), n_channel), np.nan)
        f_knees = np.full(n_channel,np.nan)
        res_freqs = np.full(n_channel,np.nan)

        wl_list = []
        f_knee_list = []
        n_list = []

        plt.ion()
        if not show_plot:
            plt.ioff()
        for c, ch in enumerate(channel):
            if ch < 0:
                continue
            ch_idx = mask[band, ch]
            # Calculate PSD
            f, Pxx = signal.welch(phase[ch_idx], nperseg=nperseg, 
                fs=fs, detrend=detrend)
            Pxx = np.sqrt(Pxx)

            good_fit = False
            try:
                # Fit the PSD
                popt, pcov, f_fit, Pxx_fit = self.analyze_psd(f, Pxx)
                wl, n, f_knee = popt
                if f_knee != 0.:
                    wl_list.append(wl)
                    f_knee_list.append(f_knee)
                    f_knees[ch]=f_knee
                    n_list.append(n)
                    good_fit = True    
                self.log('{}. b{}ch{:03}:'.format(c+1,band,ch) + 
                    ' white-noise level = {:.2f}'.format(wl) +
                        ' pA/rtHz, n = {:.2f}'.format(n) + 
                        ', f_knee = {:.2f} Hz'.format(f_knee))
            except Exception as e:
                self.log('{} b{}ch{:03}: bad fit to noise model'.format(c+1,
                    band, ch))
                self.log(e)

            # Calculate noise in various frequency bins
            for i, (l, h) in enumerate(zip(low_freq, high_freq)):
                idx = np.logical_and(f>l, f<h)
                noise_floors[i, ch] = np.mean(Pxx[idx])

            if make_channel_plot:
                fig, ax = plt.subplots(2, figsize=(8,6))

                sampleNums = np.arange(len(phase[ch_idx]))
                t_array = sampleNums/fs

                # Plot the data
                ax[0].plot(t_array,phase[ch_idx] - np.mean(phase[ch_idx]))
                ax[0].set_xlabel('Time [s]')
                ax[0].set_ylabel('Phase [pA]')

                if grid_on:
                    ax[0].grid()

                ax[1].plot(f, Pxx)
                
                # Plot the fit
                if good_fit:
                    ax[1].plot(f_fit, Pxx_fit, linestyle='--', label=f'$n={n}')
                    ax[1].plot(f_knee, 2.*wl, linestyle='none', marker='o',
                        label=r'$f_\mathrm{knee} = ' + f'{f_knee:.2f},' + 
                        r'\mathrm{Hz}$')
                    ax[1].plot(f_fit,wl + np.zeros(len(f_fit)), linestyle=':',
                        label=r'$\mathrm{wl} = $'+ f'{wl:.2f},' + 
                        r'$\mathrm{pA}/\sqrt{\mathrm{Hz}}$')
                    ax[1].legend(loc='best')
                
                ax[1].set_xlabel('Frequency [Hz]')
                ax[1].set_xlim(f[1],f[-1])
                ax[1].set_ylabel('Amp [pA/rtHz]')
                ax[1].set_yscale('log')
                ax[1].set_xscale('log')
                if grid_on:
                    ax[1].grid()

                self.log(noise_floors[-1, ch])
                
                res_freq = self.channel_to_freq(band, ch)
                res_freqs[ch]=res_freq
                
                ax[0].set_title('Band {} Ch {:03} - {:.2f} MHz'.format(band, ch, res_freq))

                fig.tight_layout()

                plot_name = basename + '_noise_timestream_b{}_ch{:03}.png'.format(band, ch)
                fig.savefig(os.path.join(self.plot_dir, plot_name), 
                    bbox_inches='tight')

                # Close the individual channel plots - otherwise too many
                # plots are brought to screen
                plt.close(fig)

        if save_data:
            for i, (l, h) in enumerate(zip(low_freq, high_freq)):
                save_name = basename+'_{:3.2f}_{:3.2f}.txt'.format(l, h)
                outfn = os.path.join(self.plot_dir, save_name)

                np.savetxt(outfn, np.c_[res_freqs,noise_floors[i],f_knees])
                # Publish the data
                self.pub.register_file(outfn, 'noise_timestream', format='txt')

        if make_summary_plot:
            bins = np.arange(0,351,20)
            for i, (l, h) in enumerate(zip(low_freq, high_freq)):
                fig, ax = plt.subplots(1, figsize=(10,6))
                ax.hist(noise_floors[i,~np.isnan(noise_floors[i])], bins=bins)
                ax.text(0.03, 0.95, '{:3.2f}'.format(l) + '-' +
                    '{:3.2f} Hz'.format(h),
                    transform=ax.transAxes, fontsize=10)
                ax.set_xlabel(r'Mean noise [$\mathrm{pA}/\sqrt{\mathrm{Hz}}$]')

                plot_name = basename + \
                    '_b{}_{}_{}_noise_hist.png'.format(band, l, h)
                plt.savefig(os.path.join(self.plot_dir, plot_name), 
                    bbox_inches='tight')
                if show_plot:
                    plt.show()
                else:
                    plt.close()

            if len(wl_list) > 0:
                wl_median = np.median(wl_list)
                n_median = np.median(n_list)
                f_knee_median = np.median(f_knee_list)

                n_fit = len(wl_list)
                n_attempt = len(channel)

                fig,ax = plt.subplots(1,3,figsize=(10,6))
                fig.suptitle('{}: band {} noise parameters'.format(basename, band) + 
                    ' ({} fit of {} attempted)'.format(n_fit, n_attempt))
                ax[0].hist(wl_list,bins=np.logspace(np.floor(np.log10(np.min(wl_list))),
                        np.ceil(np.log10(np.max(wl_list))), 10))

                ax[0].set_xlabel('White-noise level (pA/rtHz)')
                ax[0].set_xscale('log')
                ax[0].set_title(f'median = {wl_median:.3e} pA/rtHz')
                ax[1].hist(n_list)
                ax[1].set_xlabel('Noise index')
                ax[1].set_title(f'median = {n_median:.3e}')
                ax[2].hist(f_knee_list,
                    bins=np.logspace(np.floor(np.log10(np.min(f_knee_list))),
                        np.ceil(np.log10(np.max(f_knee_list))), 10))
                ax[2].set_xlabel('Knee frequency')
                ax[2].set_xscale('log')
                ax[2].set_title(f'median = {f_knee_median:.3e Hz}')
                plt.tight_layout()
                fig.subplots_adjust(top = 0.9)
                noise_params_hist_fname = basename + \
                    '_b{}_noise_params.png'.format(band)
                plt.savefig(os.path.join(self.plot_dir,
                    noise_params_hist_fname),
                    bbox_inches='tight')

                if show_plot:
                    plt.show()
                else:
                    plt.close()

        return datafile

    def turn_off_noisy_channels(self, band, noise, cutoff=150):
        """
        Args:
        -----
        band (int): The band to search
        noise (float array): The noise floors. Presumably calculated
            using take_noise_psd.

        Optional Args:
        --------------
        cutoff (float) : The value to cut at in the same units as noise.
        """
        n_channel = self.get_number_channels(band)
        for ch in np.arange(n_channel):
            if noise[ch] > cutoff:
                self.channel_off(band, ch)


    def noise_vs_tone(self, band, tones=np.arange(10,15), meas_time=30,
                      analyze=False, bias_group=None, lms_freq_hz=None,
                      fraction_full_scale=.72):
        """
        """
        timestamp = self.get_timestamp()

        # Take data
        datafiles = np.array([])
        for i, t in enumerate(tones):
            self.log('Measuring for tone power {}'.format(t))
            self.tune_band_serial(band, drive=t)
            self.tracking_setup(band, fraction_full_scale=fraction_full_scale,
                                lms_freq_hz=lms_freq_hz)
            self.check_lock(band, lms_freq_hz=lms_freq_hz)
            time.sleep(2)
            self.log(self.get_amplitude_scale_array(band))
            datafile = self.take_stream_data(meas_time)
            datafiles = np.append(datafiles, datafile)

        self.log('Saving data')
        datafile_save = os.path.join(self.output_dir, timestamp +
                                '_noise_vs_tone_datafile.txt')
        tone_save = os.path.join(self.output_dir, timestamp +
                                '_noise_vs_tone_tone.txt')

        np.savetxt(datafile_save,datafiles, fmt='%s')
        self.pub.register_file(datafile_save, 'noise_vs_tone_data', format='txt')

        np.savetxt(tone_save, tones, fmt='%i')
        self.pub.register_file(tone_save, 'noise_vs_tone_tone', format='txt')

        #self.set_amplitude_scale_array(band, x, wait_after=1)

        #self.set_amplitude_scale_array(band, start_tones)
        
        if analyze:
            self.analyze_noise_vs_tone(tone_save, datafile_save,
                                       band=band, bias_group=bias_group)
        


    def noise_vs_bias(self, band, bias_group,bias_high=1.5, bias_low=0., 
                      step_size=0.25, bias=None, high_current_mode=True, 
                      overbias_voltage=9., meas_time=30., analyze=False, 
                      channel=None, nperseg=2**13, detrend='constant', 
                      fs=None, show_plot=False, cool_wait=30., gcp_mode=True,
                      psd_ylim=(10.,1000.),make_timestream_plot=False):
        """
        This ramps the TES voltage from bias_high to bias_low and takes noise
        measurements. You can make it analyze the data and make plots with the
        optional argument analyze=True. Note that the analysis is a little
        slow.

        Args:
        -----
        band (int): The band to take noise vs bias data on
        bias_group (int or int array): which bias group(s) to bias/read back.

        Opt Args:
        ---------
        bias (float array): The array of bias values to step through. If None,
            uses values in defined by bias_high, bias_low, and step_size.
        bias_high (float): The bias voltage to start at
        bias_low (float): The bias votlage to end at
        step_size (float): The step in voltage.
        overbias_voltage (float): voltage to set the overbias
        meas_time (float): The amount of time to take data at each TES bias.
        analyze (bool): Whether to analyze the data
        channel (int): The channel to run analysis on. Note that data is taken
            on all channels. This only affects what is analyzed. You can always
            run the analyze script later.
        nperseg (int): The number of samples per segment in the PSD.
        detrend (str): Whether to detrend the data before taking the PSD.
            Default is to remove a constant.
        fs (float): The sample frequency.
        show_plot: Whether to show analysis plots. Defaults to False.
        """
        if bias is None:
            if step_size > 0:
                step_size *= -1
            bias = np.arange(bias_high, bias_low-np.absolute(step_size), step_size)

        self.noise_vs(band=band, bias_group=bias_group, var='bias', 
                      var_range=bias, meas_time=meas_time, analyze=analyze, 
                      channel=channel, nperseg=nperseg, detrend=detrend, 
                      fs=fs, show_plot=show_plot, gcp_mode=gcp_mode, 
                      psd_ylim=psd_ylim, overbias_voltage=overbias_voltage,
                      cool_wait=cool_wait,high_current_mode=high_current_mode,
                      make_timestream_plot=make_timestream_plot)

    def noise_vs_amplitude(self, band, amplitude_high=11, amplitude_low=9, step_size=1,
                           amplitudes=None,
                           meas_time=30., analyze=False, channel=None, nperseg=2**13,
                           detrend='constant', fs=None, show_plot = False,
                           gcp_mode = True, make_timestream_plot=False, 
                           psd_ylim = None):
        """
        Args:
        -----
        band (int): The band to take noise vs bias data on
        """
        if amplitudes is None:
            if step_size > 0:
                step_size *= -1
            amplitudes = np.arange(amplitude_high, 
                amplitude_low-np.absolute(step_size), step_size)

        self.noise_vs(band=band,var='amplitude',var_range=amplitudes,
                 meas_time=meas_time, analyze=analyze, channel=channel, 
                 nperseg=nperseg, detrend=detrend, fs=fs, show_plot=show_plot, 
                 make_timestream_plot=make_timestream_plot, gcp_mode=gcp_mode, 
                 psd_ylim=psd_ylim)

    def noise_vs(self, band, var, var_range, 
                 meas_time=30, analyze=False, channel=None, nperseg=2**13,
                 detrend='constant', fs=None, show_plot=False,
                 gcp_mode=True, psd_ylim=None, make_timestream_plot=False,
                 **kwargs):

        if fs is None:
            fs = self.fs

        # aliases
        biasaliases=['bias']
        amplitudealiases=['amplitude']

        # vs TES bias
        if var in biasaliases:  
            # requirement
            assert ('bias_group' in kwargs.keys()),'Must specify bias_group.'
            # defaults
            if 'high_current_mode' not in kwargs.keys():
                kwargs['high_current_mode']=False
            if 'cool_wait' not in kwargs.keys():
                kwargs['cool_wait']=30.

        if var in amplitudealiases:  
            # no parameters (yet) but need to null this until we rework the analysis
            kwargs['bias_group']=-1
            pass
                
        psd_dir = os.path.join(self.output_dir, 'psd')
        self.make_dir(psd_dir)

        timestamp = self.get_timestamp()
        fn_var_values = os.path.join(psd_dir, '{}_{}.txt'.format(timestamp,var))


        np.savetxt(fn_var_values,var_range)
        # Is this an accurate tag?
        self.pub.register_file(fn_var_values, 'noise_vs_{}'.format(var),
                               format='txt')

        datafiles = np.array([], dtype=str)
        xlabel_override=None
        unit_override=None        
        for v in var_range:

            if var in biasaliases:
                self.log('Bias {}'.format(v))
                if type(kwargs['bias_group']) is int: # only received one group
                    self.overbias_tes(kwargs['bias_group'], tes_bias=v, 
                                 high_current_mode=kwargs['high_current_mode'],
                                 cool_wait=kwargs['cool_wait'],
                                 overbias_voltage=kwargs['overbias_voltage'])
                else:
                    self.overbias_tes_all(kwargs['bias_group'], tes_bias=v,
                                 high_current_mode=kwargs['high_current_mode'],
                                 cool_wait=kwargs['cool_wait'], 
                                 overbias_voltage=kwargs['overbias_voltage'])

            if var in amplitudealiases:
                unit_override=''
                xlabel_override='Tone amplitude [unit-less]'
                self.log('Retuning at tone amplitude {}'.format(v))
                self.set_amplitude_scale_array(band,
                    np.array(self.get_amplitude_scale_array(band)*v/
                        np.max(self.get_amplitude_scale_array(band)),dtype=int)) 
                self.run_serial_gradient_descent(band)
                self.run_serial_eta_scan(band)
                self.tracking_setup(band,lms_freq_hz=self.lms_freq_hz[band],
                    save_plot=True, make_plot=True, channel=self.which_on(band),
                    show_plot=False)

            self.log('Taking data')
            datafile = self.take_stream_data(meas_time,gcp_mode=gcp_mode)
            datafiles = np.append(datafiles, datafile)
            self.log('datafile {}'.format(datafile))
            
        self.log(f'Done with noise vs {var}')

        fn_datafiles = os.path.join(psd_dir, 
            '{}_datafiles.txt'.format(timestamp))

        np.savetxt(fn_datafiles,datafiles, fmt='%s')
        self.pub.register_file(fn_datafiles, 'datafiles', format='txt')

        self.log('Saving variables values to {}.'.format(fn_var_values))
        self.log('Saving data filenames to {}.'.format(fn_datafiles))

        if analyze:
            self.analyze_noise_vs_bias(var_range, datafiles,  channel=channel, 
                                       band=band, 
                                       bias_group = kwargs['bias_group'], 
                                       nperseg=nperseg, detrend=detrend, fs=fs, 
                                       save_plot=True, show_plot=show_plot, 
                                       data_timestamp=timestamp, 
                                       gcp_mode=gcp_mode,psd_ylim=psd_ylim,
                                       make_timestream_plot=make_timestream_plot,
                                       xlabel_override=xlabel_override, 
                                       unit_override=unit_override)

    def get_datafiles_from_file(self,fn_datafiles):
        '''
        For, e.g., noise_vs_bias, the list of datafiles is recorded in a txt file. 
        This function simply extracts those filenames and returns them as a list.

        Args:
        -----
        fn_datafiles (str): full path to txt containing names of data files
        Returns: datafiles (list): strings of data-file names.
        '''
        datafiles = []
        f_datafiles = open(fn_datafiles,'r')
        for line in f_datafiles:
            datafiles.append(line.split()[0])
        return datafiles

    def get_biases_from_file(self,fn_biases,dtype=float):
        '''
        For, e.g., noise_vs_bias, the list of commanded bias voltages is 
        recorded in a txt file. This function simply extracts those values and 
        returns them as a list.

        Args:
        -----
        fn_biases (str): full path to txt containing list of bias voltages
        Returns biases (list): floats of commanded bias voltages
        '''
        biases = []
        f_biases = open(fn_biases,'r')
        for line in f_biases:
            bias_str = line.split()[0]
            if dtype == float:
                bias = float(bias_str)
            elif dtype == int:
                bias = int(bias_str)
            biases.append(bias)
        return biases

    def get_iv_data(self,iv_data_filename,band,high_current_mode=False):
        '''
        Takes IV data and extracts responsivities as a function of commanded
        bias voltage.

        Parameters
        ----------
        iv_data_filename (str): filename of output of IV analysis
        band (int): band from which to extract responsivities
        high_current_mode (bool): whether or not to return the IV bias
                                  voltages so that they look like the IV was
                                  taken in high-current mode
                                  
        Returns
        -------
        iv_band_data (dict): dictionary with IV information for band
        '''
        self.log('Extracting IV data from {}'.format(iv_data_filename))
        iv_data = np.load(iv_data_filename).item()
        iv_band_data = iv_data[band]
        iv_high_current_mode = iv_data['high_current_mode']
        for ch in iv_band_data:
            v_bias = iv_band_data[ch]['v_bias']
            if iv_high_current_mode and not high_current_mode:
                iv_band_data[ch]['v_bias'] = v_bias*self.high_low_current_ratio
            elif not iv_high_current_mode and high_current_mode:
                iv_band_data[ch]['v_bias'] = v_bias/self.high_low_current_ratio
        return iv_band_data

    def get_si_data(self,iv_band_data,ch):
        return iv_band_data[ch]['v_bias'], iv_band_data[ch]['si']

    def NEI_to_NEP(self,iv_band_data,ch,v_bias):
        '''
        Takes NEI in pA/rtHz and converts to NEP in aW/rtHz.

        Parameters
        ----------
        si_dict (dict): dictionary indexed by channel number; each entry is
                        an array of responsivities in uV^-1.
        iv_bias_array (array): array of commanded bias voltages from the IV 
                               curve from which si was estimated. The length
                               of iv_bias_array is one greater than that of
                               each element of si_dict.
        v_bias (float): commanded bias voltage at which to estimate NEP
        Pxx (array): NEI in pA/rtHz

        Returns
        -------
        1/si (float): noise-equivalent power in aW/rtHz
        '''
        v_bias_array,si_array = self.get_si_data(iv_band_data,ch)
        si = np.interp(v_bias,v_bias_array[:-1],si_array)
        return 1./np.absolute(si)

    def analyze_noise_vs_bias(self, bias, datafile, channel=None, band=None,
        nperseg=2**13, detrend='constant', fs=None, save_plot=True, 
        show_plot=False, make_timestream_plot=False, data_timestamp=None,
        psd_ylim=(10.,1000.), gcp_mode = True, bias_group=None, smooth_len=15,
        show_legend=True, freq_range_summary=None, R_sh=None,
        high_current_mode=True, iv_data_filename=None, NEP_ylim=(10.,1000.),
        f_center_GHz=150.,bw_GHz=32., xlabel_override=None,
        unit_override=None, plot_fit=True):
        """
        Analysis script associated with noise_vs_bias.

        Args:
        -----
        bias (float array): The bias in voltage. Can also pass an absolute 
            path to a txt containing the bias points.
        datafile (str array): The paths to the datafiles. Must be same length 
            as bias array. Can also pass an absolute path to a txt containing 
            the names of the datafiles.

        Opt Args:
        ---------
        channel (int array): The channels to analyze.
        band (int): The band where the data is taken.
        nperseg (int): Passed to scipy.signal.welch. Number of elements per 
            segment of the PSD.
        detrend (str): Passed to scipy.signal.welch.
        fs (float): Passed to scipy.signal.welch. The sample rate.
        save_plot (bool): Whether to save the plot. Default is True.
        show_plot (bool): Whether to how the plot. Default is False.
        data_timestamp (str): The string used as a save name. Default is None.
        bias_group (int or int array): which bias groups were used. Default is None. 
        smooth_len (int): length of window over which to smooth PSDs for plotting
        freq_range_summary (tup): frequencies between which to take mean noise 
            for summary plot of noise vs. bias; if None, then plot white-noise 
            level from model fit
        """
        if not show_plot:
            plt.ioff()

        if unit_override is None:
            unit='V'
        else:
            unit=unit_override

        n_channel = self.get_number_channels(band)    
        if band is None and channel is None:
            channel = np.arange(n_channel)
        elif band is not None and channel is None:
            channel = self.which_on(band)

        if fs is None:
            #self.log('No flux ramp freq given. Loading current flux ramp' +
            #    'frequency', self.LOG_USER)
            #fs = self.get_flux_ramp_freq()*1.0E3
            fs = self.fs
        
        if R_sh is None:
            R_sh = self.R_sh

        if isinstance(bias,str):
            self.log(f'Biases being read from {bias}')
            bias = self.get_biases_from_file(bias)
        
        if isinstance(datafile,str):
            self.log(f'Noise data files being read from {datafile}')
            datafile = self.get_datafiles_from_file(datafile)

        # If an analyzed IV datafile is given, estimate NEP
        if iv_data_filename is not None and band is not None:
            iv_band_data = self.get_iv_data(iv_data_filename,band,
                                           high_current_mode=high_current_mode)
            self.log('IV data given. Estimating NEP. Skipping noise analysis'
                ' for channels without responsivity estimates.')
            est_NEP = True
        else:
            est_NEP = False

        mask = np.loadtxt(self.smurf_to_mce_mask_file)

        timestream_dict = {}
        # Analyze data and save
        for i, (b, d) in enumerate(zip(bias, datafile)):
            timestream_dict[b] = {}
            timestamp, phase, mask = self.read_stream_data_gcp_save(d)
            phase *= self.pA_per_phi0/(2.*np.pi) # phase converted to pA

            basename, _ = os.path.splitext(os.path.basename(d))
            dirname = os.path.dirname(d)
            psd_dir = os.path.join(dirname, 'psd')
            self.make_dir(psd_dir)

            for ch in channel:
                ch_idx = mask[band, ch]
                phase_ch = phase[ch_idx]
                timestream_dict[b][ch] = phase_ch
                f, Pxx = signal.welch(phase_ch, nperseg=nperseg, 
                    fs=fs, detrend=detrend)
                Pxx = np.sqrt(Pxx)  # pA

                path = os.path.join(psd_dir,
                                    basename + '_psd_ch{:03}.txt'.format(ch))
                np.savetxt(path, np.array([f, Pxx]))
                self.pub.register_file(path, 'psd', format='txt')

            # Explicitly remove objects from memory
            del timestamp
            del phase

        # Make plot
        cm = plt.get_cmap('plasma')
        noise_est_data = []
        if est_NEP:
            NEP_est_data = []
        n_bias = len(bias)
        n_row = int(np.ceil(n_bias/2.)*3)
        h_NEI = int(n_row/3)
        w_NEI = 2
        h_timestream = 1
        w_timestream = w_NEI
        h_NEIwl = h_NEI
        h_NEPwl = h_NEIwl
        h_SI = n_row - h_NEIwl - h_NEPwl
        w_NEIwl = 1
        w_NEPwl = w_NEIwl
        w_SI = w_NEPwl
        n_col = w_NEI + w_NEIwl
        for ch in channel:
            if ch < 0:
                continue
            w_fig = 13
            if make_timestream_plot or est_NEP:
                h_fig = 19
            else:
                h_fig = 7
            fig = plt.figure(figsize = (w_fig,h_fig))
            gs = GridSpec(n_row,n_col)
            ax_NEI = fig.add_subplot(gs[:h_NEI,:w_NEI])
            ax_NEIwl = fig.add_subplot(gs[:h_NEIwl,w_NEI:w_NEI+w_NEIwl])
            if est_NEP:
                if ch not in iv_band_data:
                    self.log('Skipping channel {}: no responsivity data.'.format(ch))
                    continue
                ax_NEPwl = fig.add_subplot(gs[h_NEIwl:h_NEIwl+h_NEPwl,\
                                        w_timestream:w_timestream+w_NEPwl])
                ax_SI = fig.add_subplot(gs[h_NEIwl+h_NEPwl:h_NEIwl+h_NEPwl+h_SI,w_timestream:w_timestream+w_SI])
            if make_timestream_plot:
                axs_timestream = []
                for i in range(n_bias):
                    ax_i = fig.add_subplot(gs[h_NEI+i:h_NEI+i+1,:w_timestream])
                    axs_timestream.append(ax_i)

            noise_est_list = []
            if est_NEP:
                NEP_est_list = []
            for i, (b, d) in enumerate(zip(bias, datafile)):
                basename, _ = os.path.splitext(os.path.basename(d))
                dirname = os.path.dirname(d)

                self.log(os.path.join(psd_dir, basename + 
                    '_psd_ch{:03}.txt'.format(ch)))

                f, Pxx =  np.loadtxt(os.path.join(psd_dir, basename + 
                    '_psd_ch{:03}.txt'.format(ch)))
                if est_NEP:
                    NEI2NEP = self.NEI_to_NEP(iv_band_data,ch,b)
                    NEP = Pxx*NEI2NEP
                # smooth Pxx for plotting
                if smooth_len >= 3:
                    window_len = smooth_len
                    self.log(f'Smoothing PSDs for plotting with window of length {window_len}')
                    s = np.r_[Pxx[window_len-1:0:-1], Pxx, Pxx[-2:-window_len-1:-1]]
                    w = np.hanning(window_len)
                    Pxx_smooth_ext = np.convolve(w/w.sum(), s, mode='valid')
                    ndx_add = window_len % 2
                    Pxx_smooth = Pxx_smooth_ext[(window_len//2)-1+ndx_add:-(window_len//2)]
                else:
                    self.log('No smoothing of PSDs for plotting.')
                    Pxx_smooth = Pxx
                    
                color = cm(float(i)/len(bias))
                
                label_bias = '{:.2f} {}'.format(b,unit)
                ax_NEI.plot(f, Pxx_smooth, color=color, label=label_bias)
                ax_NEI.set_xlim(min(f[1:]),max(f[1:]))
                ax_NEI.set_ylim(psd_ylim)

                if make_timestream_plot:
                    ax_i = axs_timestream[i]
                    ts_i = timestream_dict[b][ch]
                    ts_i -= np.mean(ts_i) # subtract offset
                    t_i = np.arange(len(ts_i))/fs
                    ax_i.plot(t_i,ts_i,color=color,label=label_bias)
                    ax_i.legend(loc='upper right')
                    ax_i.grid()
                    if i == n_bias - 1:
                        ax_i.set_xlabel('Time [s]')
                    else:
                        ax_i.set_xticklabels([])
                    ax_i.set_xlim(min(t_i),max(t_i))
                    ax_i.set_ylabel('Phase [pA]')

                # fit to noise model; catch error if fit is bad
                popt,pcov,f_fit,Pxx_fit = self.analyze_psd(f,Pxx)
                wl,n,f_knee = popt
                self.log('ch. {}, bias = {:.2f}'.format(ch,b) +
                         ', white-noise level = {:.2f}'.format(wl) +
                         ' pA/rtHz, n = {:.2f}'.format(n) + 
                         ', f_knee = {:.2f} Hz'.format(f_knee))

                # get noise estimate to summarize PSD for given bias
                if freq_range_summary is not None:
                    freq_min,freq_max = freq_range_summary
                    idxs_est = np.logical_and(f>=freq_min,f<=freq_max)
                    noise_est = np.mean(Pxx[idxs_est])
                    self.log('ch. {}, bias = {:.2f}'.format(ch,b) + 
                             ', mean current noise between ' + 
                             '{:.3e} and {:.3e} Hz = {:.2f} pA/rtHz'.format(freq_min,freq_max,noise_est))
                else:
                    noise_est = wl
                noise_est_list.append(noise_est)

                if est_NEP:
                    self.log('abs(responsivity) = {:.2f} uV^-1'.format(1./NEI2NEP))
                    NEP_est = noise_est*NEI2NEP
                    self.log('power noise = {:.2f} aW/rtHz'.format(NEP_est))
                    NEP_est_list.append(NEP_est)

<<<<<<< HEAD
                if plot_fit:
                    ax_NEI.plot(f_fit, Pxx_fit, color=color, linestyle='--')
                    ax_NEI.plot(f, wl + np.zeros(len(f)), color=color,
                                linestyle=':')
                    ax_NEI.plot(f_knee,2.*wl,marker = 'o',linestyle = 'none',
                                color=color)
                else:
                    ax_NEI.plot(f, noise_est + np.zeros(len(f)), color=color,
                                linestyle=':')
                    
                ax_NEIwl.plot(b,noise_est,color=color,marker='s',linestyle='none')
=======
                ax_NEI.plot(f_fit, Pxx_fit, color=color, linestyle='--')
                ax_NEI.plot(f, wl + np.zeros(len(f)), color=color,
                        linestyle=':')
                ax_NEI.plot(f_knee, 2.*wl, marker='o', linestyle='none',
                        color=color)
                
                ax_NEIwl.plot(b,noise_est,color=color,marker='s',
                    linestyle='none')
>>>>>>> 17e952af
                if est_NEP:
                    ax_NEPwl.plot(b,NEP_est,color=color,marker='s',
                        linestyle='none')
                    iv_bias,si = self.get_si_data(iv_band_data,ch)
                    iv_bias = iv_bias[:-1]
                    if i == 0:
                        ax_SI.plot(iv_bias,si)
                        v_tes = iv_band_data[ch]['v_tes'][:-1]
                        si_etf = -1./v_tes
                        ax_SI.plot(iv_bias,si_etf,linestyle = '--',
                                   label=r'$-1/V_\mathrm{TES}$')
                        trans_idxs = iv_band_data[ch]['trans idxs']
                        sc_idx = trans_idxs[0]
                        nb_idx = trans_idxs[1]
                        R = iv_band_data[ch]['R']
                        R_n = iv_band_data[ch]['R_n']
                        R_frac_min = R[sc_idx]/R_n
                        R_frac_max = R[nb_idx]/R_n
                        for ax in [ax_NEIwl,ax_NEPwl,ax_SI]:
                            if ax == ax_SI:
                                label_Rfrac = f'{R_frac_min:.2f}-{R_frac_max:.2f}' + \
                                    r'$R_\mathrm{N}$'
                            else:
                                label_Rfrac = None
                            ax.axvspan(iv_bias[sc_idx],iv_bias[nb_idx],
                                       alpha=.15,label=label_Rfrac)
                    ax_SI.plot(b, np.interp(b, iv_bias, si), color=color,
                               marker='s', linestyle='none')

            ax_NEI.set_xlabel(r'Freq [Hz]')
            ax_NEI.set_ylabel(r'NEI [$\mathrm{pA}/\sqrt{\mathrm{Hz}}$]')
            ax_NEI.set_xscale('log')
            ax_NEI.set_yscale('log')
            if show_legend:
                ax_NEI.legend(loc = 'upper right')
            res_freq = self.channel_to_freq(band, ch)

            xrange_bias = max(bias) - min(bias)
            xbuffer_bias = xrange_bias/20.
            xlim_bias = (min(bias)-xbuffer_bias,max(bias)+xbuffer_bias)
            ax_NEIwl.set_xlim(xlim_bias)

            if xlabel_override is None:
                xlabel_bias = r'Commanded bias voltage [V]'
            else:
                xlabel_bias=xlabel_override
            if est_NEP:
                ax_SI.set_xlim(xlim_bias)
                ax_NEPwl.set_xlim(xlim_bias)
                ax_SI.set_xlabel(xlabel_bias)
                ax_NEIwl.set_xticklabels([])
                ax_NEPwl.set_xticklabels([])
            else:
                ax_NEIwl.set_xlabel(xlabel_bias)

            if freq_range_summary is not None:
                ylabel_summary = f'mean noise {freq_min:.2f}-{freq_max:.2f} Hz'
            else:
                ylabel_summary = 'white-noise level'
            ax_NEIwl.set_ylabel(f'NEI {ylabel_summary} ' + 
                r'[$\mathrm{pA}/\sqrt{\mathrm{Hz}}$]')
            
            bottom = max(0.95*min(noise_est_list),0.)
            top_desired = 1.05*max(noise_est_list)
            if psd_ylim is not None:
                top = min(psd_ylim[1],top_desired)
            else:
                top = top_desired
            ax_NEIwl.set_ylim(bottom=bottom, top=top)
            ax_NEIwl.grid()

            if est_NEP:
                ax_NEPwl.set_ylabel(f'NEP {ylabel_summary} ' + 
                    r'[$\mathrm{aW}/\sqrt{\mathrm{Hz}}$]')
                ax_SI.set_ylabel(r'Estimated responsivity with $\beta = 0$'+
                    r'[$\mu\mathrm{V}^{-1}$]')
                
                bottom_NEP = 0.95*min(NEP_est_list)
                top_NEP_desired = 1.05*max(NEP_est_list)
                if NEP_ylim is not None:
                    top_NEP = min(NEP_ylim[1],top_NEP_desired)
                else:
                    top_NEP = top_NEP_desired
                ax_NEPwl.set_ylim(bottom=bottom_NEP,top=top_NEP)
                
                ax_NEPwl.set_yscale('log')
                v_tes_target = iv_band_data[ch]['v_tes_target']
                ax_SI.set_ylim(-2./v_tes_target,0.5/v_tes_target)

                ax_NEPwl.grid()
                ax_SI.grid()

                ax_NET = ax_NEPwl.twinx()

                # NEP to NET conversion model
                def NEPtoNET(NEP):
                    return (1e-18/1e-6)*(1./np.sqrt(2.))*NEP/tools.dPdT_singleMode(f_center_GHz*1e9,bw_GHz*1e9,2.7)

                bottom_NET = NEPtoNET(bottom_NEP)
                top_NET = NEPtoNET(top_NEP)

                # labels and limits
                ax_NET.set_ylim(bottom=bottom_NET,top=top_NET)
                ax_NET.set_yscale('log')
                ax_NET.set_ylabel(r'NET with opt. eff. = $100\%$ [$\mu\mathrm{K} \sqrt{\mathrm{s}}$]')
                ax_SI.legend(loc='best')

            if type(bias_group) is not int: # ie if there were more than one
                fig_title_string = ''
                file_name_string = ''
                for i in range(len(bias_group)):
                    g = bias_group[i]
                    fig_title_string += str(g) + ',' # I'm sorry but the satellite was down
                    file_name_string += str(g) + '_'
            else:
                fig_title_string = str(bias_group) + ','
                file_name_string = str(bias_group) + '_'

            # Title and layout
            fig.suptitle(basename + 
                ' Band {}, Group {}'.format(band,fig_title_string) + 
                ' Channel {:03} - {:.2f} MHz'.format(ch, res_freq))
            plt.tight_layout()

            if show_plot:
                plt.show()

            if save_plot:
                plot_name = 'noise_vs_bias_band{}_g{}ch{:03}.png'.format(band,
                    file_name_string, ch)
                if data_timestamp is not None:
                    plot_name = '{}_'.format(data_timestamp) + plot_name
                else:
                    plot_name = '{}_'.format(self.get_timestamp()) + plot_name
                plot_fn = os.path.join(self.plot_dir, plot_name)
                self.log(f'Saving plot to {plot_fn}')
                plt.savefig(plot_fn,
                    bbox_inches='tight')
                plt.close()

            del f
            del Pxx

            noise_est_dict = {'ch':ch,'noise_est_list':noise_est_list}
            noise_est_data.append(noise_est_dict)
            if est_NEP:
                NEP_est_dict = {'ch':ch,'NEP_est_list':NEP_est_list}
                NEP_est_data.append(NEP_est_dict)
        
        n_analyzed = len(noise_est_data)

        # make summary histogram of noise vs. bias over all analyzed channels
        noise_est_data_bias = []
        if est_NEP:
            NEP_est_data_bias = []
        for i in range(len(bias)):
            b = bias[i]
            noise_est_bias = []
            if est_NEP:
                NEP_est_bias = []
            for j in range(len(noise_est_data)):
                noise_est_bias.append(noise_est_data[j]['noise_est_list'][i])
            if est_NEP:
                for j in range(len(NEP_est_data)):
                    NEP_est_bias.append(NEP_est_data[j]['NEP_est_list'][i])
            noise_est_data_bias.append(np.array(noise_est_bias))
            if est_NEP:
                NEP_est_data_bias.append(np.array(NEP_est_bias))
        
        if psd_ylim is not None:
            bin_min = np.log10(psd_ylim[0])
            bin_max = np.log10(psd_ylim[1])
        else:
            bin_min = np.floor(np.log10(np.min(noise_est_data_bias)))
            bin_max = np.ceil(np.log10(np.max(noise_est_data_bias)))

        # Make figure
        plt.figure()

        # Make bins
        bins_hist = np.logspace(bin_min,bin_max,20)
        hist_mat = np.zeros((len(bins_hist)-1,len(bias)))
        noise_est_median_list = []

        for i in range(len(bias)):
            hist_mat[:,i],_ = np.histogram(noise_est_data_bias[i],bins=bins_hist)
            noise_est_median_list.append(np.median(noise_est_data_bias[i]))
        X_hist,Y_hist = np.meshgrid(np.arange(len(bias),-1,-1),bins_hist)
        
        plt.pcolor(X_hist,Y_hist,hist_mat)
        cbar = plt.colorbar()
        
        # Labels
        cbar.set_label('Number of channels')
        plt.yscale('log')
        plt.ylabel(f'NEI {ylabel_summary}' + 
            r' [$\mathrm{pA}/\sqrt{\mathrm{Hz}}$]')
        plt.ylim(10**bin_min,10**bin_max)
        plt.title(basename + 
            ': Band {}, Group {}, {} channels'.format(band,
                fig_title_string.strip(','),n_analyzed))
        xtick_labels = []
        for b in bias:
            xtick_labels.append('{}'.format(b))
        xtick_locs = np.arange(len(bias)-1,-1,-1) + 0.5
        plt.xticks(xtick_locs, xtick_labels)
        plt.xlabel('Commanded bias voltage [V]')

        # Plot the data
        plt.plot(xtick_locs, noise_est_median_list, linestyle='--', marker='o',
                 color='r', label='Median NEI')
        plt.legend(loc='lower center')
        
        if show_plot:
            plt.show()
        if save_plot:
            plot_name = 'noise_vs_bias_band{}_g{}NEI_hist.png'.format(band,file_name_string)
            if data_timestamp is not None:
                plot_name = '{}_'.format(data_timestamp) + plot_name
            else:
                plot_name = '{}_'.format(self.get_timestamp()) + plot_name
            plot_fn = os.path.join(self.plot_dir, plot_name)
            self.log(f'\nSaving NEI histogram to {plot_fn}')
            plt.savefig(plot_fn, bbox_inches='tight')
            plt.close()
            
        if est_NEP:
            if NEP_ylim is not None:
                bin_NEP_min = np.log10(NEP_ylim[0])
                bin_NEP_max = np.log10(NEP_ylim[1])
            else:
                bin_NEP_min = np.floor(np.log10(np.min(NEP_est_data_bias)))
                bin_NEP_max = np.ceil(np.log10(np.max(NEP_est_data_bias)))

            plt.figure()
            bins_NEP_hist = np.logspace(bin_NEP_min,bin_NEP_max,20)
            hist_NEP_mat = np.zeros((len(bins_NEP_hist)-1,len(bias)))
            NEP_est_median_list = []
            for i in range(len(bias)):
                hist_NEP_mat[:,i],_ = np.histogram(NEP_est_data_bias[i],
                    bins=bins_NEP_hist)
                NEP_est_median_list.append(np.median(NEP_est_data_bias[i]))
            X_NEP_hist,Y_NEP_hist = np.meshgrid(np.arange(len(bias),-1,-1),
                bins_NEP_hist)
            plt.pcolor(X_NEP_hist,Y_NEP_hist,hist_NEP_mat)
            cbar_NEP = plt.colorbar()
            cbar_NEP.set_label('Number of channels')
            plt.yscale('log')
            plt.ylabel(f'NEP {ylabel_summary}' + 
                r' [$\mathrm{aW}/\sqrt{\mathrm{Hz}}$]')
            plt.ylim(10**bin_NEP_min,10**bin_NEP_max)
            plt.title(basename + 
                ': Band {}, Group {}, {} channels'.format(band,
                    fig_title_string.strip(','), n_analyzed))
            plt.xticks(xtick_locs,xtick_labels)
            plt.xlabel('Commanded bias voltage [V]')
            plt.plot(xtick_locs,NEP_est_median_list, linestyle='--', marker='o',
                 color='r', label='Median NEP')
            plt.legend(loc='lower center')
            if show_plot:
                plt.show()
            if save_plot:
                plot_name = 'noise_vs_bias_band{}_g{}NEP_hist.png'.format(band,file_name_string)
                if data_timestamp is not None:
                    plot_name = '{}_'.format(data_timestamp) + plot_name
                else:
                    plot_name = '{}_'.format(self.get_timestamp()) + plot_name
                plot_fn = os.path.join(self.plot_dir, plot_name)
                self.log(f'\nSaving NEP histogram to {plot_fn}')
                plt.savefig(plot_fn, bbox_inches='tight')
                plt.close()


    def analyze_psd(self, f, Pxx, p0=[100.,0.5,0.01]):
        '''
        Return model fit for a PSD.
        p0 (float array): initial guesses for model fitting: [white-noise level 
        in pA/rtHz, exponent of 1/f^n component, knee frequency in Hz]

        Args:
        -----
        f (float array) : The frequency information
        Pxx (float array) : The power spectral data

        Opt Args:
        ---------
        p0 (float array) : Initial guess for fitting PSDs

        Ret:
        ----
        popt (float array) : The fit parameters - [white_noise_level, n, f_knee]
        pcov (float array) : Covariance matrix
        f_fit (float array) : The frequency bins of the fit
        Pxx_fit (flot array) : The amplitude
        '''
        # incorporate timestream filtering
        f3dB = self.config.get('smurf_to_mce').get('filter_freq')
        filter_order = self.config.get('smurf_to_mce').get('filter_order')

        # Butterworth filter in gcp streaming
        b,a = signal.butter(filter_order,f3dB,analog=True,btype='low') 

        def noise_model(freq, wl, n, f_knee):
            '''
            Crude model for noise modeling.
            wl (float): white-noise level
            n (float): exponent of 1/f^n component
            f_knee (float): frequency at which white noise = 1/f^n component
            '''
            A = wl*(f_knee**n)

            w,h = signal.freqs(b,a,worN=freq)
            tf = np.absolute(h)**2 # filter transfer function

            return (A/(freq**n) + wl)*tf

        bounds_low = [0.,0.,0.] # constrain 1/f^n to be red spectrum
        bounds_high = [np.inf,np.inf,np.inf]
        bounds = (bounds_low,bounds_high)

        try:
            popt, pcov = optimize.curve_fit(noise_model, f[1:], Pxx[1:], 
                                            p0=p0,bounds=bounds)
        except Exception as e:
            wl = np.mean(Pxx[1:])
            print('Unable to fit noise model. ' + 
                f'Reporting mean noise: {wl:.2f} pA/rtHz')

            popt = [wl, 1., 0.]
            pcov = None

        df = f[1] - f[0]
        f_fit = np.arange(f[1],f[-1] + df,df/10.)
        Pxx_fit = noise_model(f_fit,*popt)

        return popt, pcov, f_fit, Pxx_fit

    def noise_all_vs_noise_solo(self, band, meas_time=10):
        """
        Measures the noise with all the resonators on, then measures
        every channel individually.

        Args:
        -----
        band (int) : The band number

        Opt Args:
        ---------
        meas_time (float) : The measurement time per resonator in
            seconds. Default is 10.
        """
        timestamp = self.get_timestamp()

        channel = self.which_on(2)
        n_channel = len(channel)
        drive = self.freq_resp[band]['drive']

        self.log('Taking noise with all channels')
        
        filename = self.take_stream_data(meas_time=meas_time)

        ret = {'all': filename}

        for i, ch in enumerate(channel):
            self.log('ch {:03} - {} of {}'.format(ch, i+1, n_channel))
            self.band_off(band)
            self.flux_ramp_on()
            self.set_amplitude_scale_channel(band, ch, drive)
            self.set_feedback_enable_channel(band, ch, 1, wait_after=1)
            filename = self.take_stream_data(meas_time)
            ret[ch] = filename

        path = os.path.join(self.output_dir, timestamp + 'all_vs_solo')
        np.save(path, ret)
        self.pub.register_file(path, 'noise', format='npy')

        return ret

    def analyze_noise_all_vs_noise_solo(self, ret, fs=None, nperseg=2**10,
                                        make_channel_plot=False):
        """
        analyzes the data from noise_all_vs_noise_solo

        Args:
        -----
        ret (dict) : The returned values from noise_all_vs_noise_solo.
        """
        if fs is None:
            fs = self.fs

        keys = ret.keys()
        all_dir = ret.pop('all')

        t, d, m = self.read_stream_data(all_dir)
        d *= self.pA_per_phi0/(2*np.pi)  # convert to pA

        wl_diff = np.zeros(len(keys))

        for i, k in enumerate(ret.keys()):
            self.log('{} : {}'.format(k, ret[k]))
            tc, dc, mc = self.read_stream_data(ret[k])
            dc *= self.pA_per_phi0/(2*np.pi)
            band, channel = np.where(mc != -1)  # there should be only one
            
            ch_idx = m[band, channel][0]
            f, Pxx = signal.welch(d[ch_idx], fs=fs, nperseg=nperseg)
            Pxx = np.sqrt(Pxx)
            popt, pcov, f_fit, Pxx_fit = self.analyze_psd(f, Pxx)
            wl, n, f_knee = popt  # extract fit parameters

            f_solo, Pxx_solo = signal.welch(dc[0], fs=fs, nperseg=nperseg)
            Pxx_solo = np.sqrt(Pxx_solo)
            popt_solo, pcov_solo, f_fit_solo, Pxx_fit_solo = \
                self.analyze_psd(f, Pxx_solo)
            wl_solo, n_solo, f_knee_solo = popt_solo
            if make_channel_plot:
                fig, ax = plt.subplots(2)
                ax[0].plot(t-t[0], d[ch_idx]-np.median(d[ch_idx]))
                ax[0].plot(tc-tc[0], dc[0]-np.median(dc[0]))
                ax[1].semilogy(f, Pxx, alpha=.5, color='b')
                ax[1].semilogy(f, Pxx_solo, alpha=.5, color='r')
                ax[1].axhline(wl, color='b')
                ax[1].axhline(wl_solo, color='r')
                plt.show()

            wl_diff[i] = wl - wl_solo

        return wl_diff


    def NET_CMB(self, NEI, V_b, R_tes, opt_eff, f_center=150e9, bw=32e9,
        R_sh=None, high_current_mode=False):
        '''
        Converts current spectral noise density to NET in uK rt(s). Assumes NEI 
        is white-noise level.

        Args
        ----
        NEI (float): current spectral density in pA/rtHz
        V_b (float): commanded bias voltage in V
        R_tes (float): resistance of TES at bias point in Ohm
        opt_eff (float): optical efficiency (in the range 0-1)

        Opt Args:
        ---------
        f_center (float): center optical frequency of detector in Hz, e.g., 150 GHz for E4c
        bw (float): effective optical bandwidth of detector in Hz, e.g., 32 GHz for E4c
        R_sh (float): shunt resistance in Ohm; defaults to stored config figure
        high_current_mode (bool): whether the bias voltage was set in high-current mode

        Ret:
        ----
        NET (float) : The noise equivalent temperature in units of uKrts
        '''
        NEI *= 1e-12 # bring NEI to SI units, i.e., A/rt(Hz)
        if high_current_mode:
            V_b *= self.high_low_current_ratio
        I_b = V_b/self.bias_line_resistance # bias current running through shunt+TES network
        if R_sh is None:
            R_sh = self.R_sh
        V_tes = I_b*R_sh*R_tes/(R_sh+R_tes) # voltage across TES
        NEP = V_tes*NEI # power spectral density
        T_CMB = 2.7
        dPdT = opt_eff*tools.dPdT_singleMode(f_center,bw,T_CMB)
        NET_SI = NEP/(dPdT*np.sqrt(2.)) # NET in SI units, i.e., K rt(s)

        return NET_SI/1e-6 # NET in uK rt(s)


    def analyze_noise_vs_tone(self, tone, datafile, channel=None, band=None,
        nperseg=2**13, detrend='constant', fs=None, save_plot=True, 
        show_plot=False, make_timestream_plot=False, data_timestamp=None,
        psd_ylim=(10.,1000.), gcp_mode = True, bias_group=None, smooth_len=11,
        show_legend=True, freq_range_summary=None):
        """
        Analysis script associated with noise_vs_tone.
        """

        if not show_plot:
            plt.ioff()

        n_channel = self.get_number_channels(band)                        
        if band is None and channel is None:
            channel = np.arange(n_channel)
        elif band is not None and channel is None:
            channel = self.which_on(band)

        if fs is None:
            fs = self.fs

        if isinstance(tone,str):
            self.log(f'Tone powers being read from {tone}')
            tone = self.get_biases_from_file(tone,dtype=int)
        
        if isinstance(datafile,str):
            self.log(f'Noise data files being read from {datafile}')
            datafile = self.get_datafiles_from_file(datafile)

        mask = np.loadtxt(self.smurf_to_mce_mask_file)

        # Analyze data and save
        for i, (b, d) in enumerate(zip(tone, datafile)):
            timestamp, phase, mask = self.read_stream_data_gcp_save(d)
            phase *= self.pA_per_phi0/(2.*np.pi) # phase converted to pA

            basename, _ = os.path.splitext(os.path.basename(d))
            dirname = os.path.dirname(d)
            psd_dir = os.path.join(dirname, 'psd')
            self.make_dir(psd_dir)

            for ch in channel:
                ch_idx = mask[band, ch]
                f, Pxx = signal.welch(phase[ch_idx], nperseg=nperseg, 
                    fs=fs, detrend=detrend)
                Pxx = np.ravel(np.sqrt(Pxx))  # pA

                path = os.path.join(psd_dir,
                                    basename + '_psd_ch{:03}.txt'.format(ch))
                np.savetxt(path, np.vstack((f, Pxx)))
                self.pub.register_file(path, 'psd', format='txt')

                if make_timestream_plot:
                    fig,ax = plt.subplots(1)
                    ax.plot(phase[ch])
                    res_freq = self.channel_to_freq(band, ch)
                    ax.set_title('Channel {:03} - {:5.4f} MHz'.format(ch, res_freq))
                    ax.set_xlabel(r'Time index')
                    ax.set_ylabel(r'Phase (pA)')
                
                    if show_plot:
                        plt.show()
                    if save_plot:
                        plt.savefig(os.path.join(self.plot_dir, basename + \
                                    '_timestream_ch{:03}.png'.format(ch)),\
                                    bbox_inches='tight')
                        plt.close()

            # Explicitly remove objects from memory
            del timestamp
            del phase

        # Make plot
        cm = plt.get_cmap('plasma')
        fig_width = 8
        n_col = 3
        for ch in channel:
            fig = plt.figure(figsize = (fig_width,5))
            gs = GridSpec(1,n_col)
            ax0 = fig.add_subplot(gs[:2])
            ax1 = fig.add_subplot(gs[2])

            noise_est_list = []
            for i, (b, d) in enumerate(zip(tone, datafile)):
                basename, _ = os.path.splitext(os.path.basename(d))
                dirname = os.path.dirname(d)

                self.log(os.path.join(psd_dir, basename + 
                    '_psd_ch{:03}.txt'.format(ch)))

                f, Pxx =  np.loadtxt(os.path.join(psd_dir, basename + 
                    '_psd_ch{:03}.txt'.format(ch)))
                # smooth Pxx for plotting
                if smooth_len >= 3:
                    window_len = smooth_len
                    self.log(f'Smoothing PSDs for plotting with window of length {window_len}')
                    s = np.r_[Pxx[window_len-1:0:-1],Pxx,Pxx[-2:-window_len-1:-1]]
                    w = np.hanning(window_len)
                    Pxx_smooth_ext = np.convolve(w/w.sum(),s,mode='valid')
                    ndx_add = window_len % 2
                    Pxx_smooth = Pxx_smooth_ext[(window_len//2)-1+ndx_add:-(window_len//2)]
                else:
                    self.log('No smoothing of PSDs for plotting.')
                    Pxx_smooth = Pxx

                color = cm(float(i)/len(tone))
                ax0.plot(f, Pxx_smooth, color=color, label='{}'.format(b))
                ax0.set_xlim(min(f[1:]),max(f[1:]))
                ax0.set_ylim(psd_ylim)

                # fit to noise model; catch error if fit is bad
                popt,pcov,f_fit,Pxx_fit = self.analyze_psd(f,Pxx)
                wl,n,f_knee = popt
                self.log('ch. {}, tone power = {}'.format(ch,b) +
                         ', white-noise level = {:.2f}'.format(wl) +
                         ' pA/rtHz, n = {:.2f}'.format(n) + 
                         ', f_knee = {:.2f} Hz'.format(f_knee))

                # get noise estimate to summarize PSD for given bias
                if freq_range_summary is not None:
                    freq_min,freq_max = freq_range_summary
                    noise_est = np.mean(Pxx[np.logical_and(f>=freq_min,f<=freq_max)])
                    self.log('ch. {}, tone = {}'.format(ch,b) + 
                             ', mean noise between {:.3e} and {:.3e} Hz = {:.2f} pA/rtHz'.format(freq_min,freq_max,noise_est))
                else:
                    noise_est = wl
                noise_est_list.append(noise_est)
                
                ax0.plot(f_fit, Pxx_fit, color=color, linestyle='--')
                ax0.plot(f, wl + np.zeros(len(f)), color=color,
                        linestyle=':')
                ax0.plot(f_knee,2.*wl,marker = 'o',linestyle = 'none',
                        color=color)
                
                ax1.plot(b,wl,color=color,marker='s',linestyle='none')

            ax0.set_xlabel(r'Freq [Hz]')
            ax0.set_ylabel(r'PSD [$\mathrm{pA}/\sqrt{\mathrm{Hz}}$]')
            ax0.set_xscale('log')
            ax0.set_yscale('log')
            if show_legend:
                ax0.legend(loc = 'upper right')
            res_freq = self.channel_to_freq(band, ch)

            ax1.set_xlabel(r'Tone-power setting')
            if freq_range_summary is not None:
                ylabel_summary = f'Mean noise {freq_min:.2f}-{freq_max:.2f Hz}'
            else:
                ylabel_summary = r'White-noise level'
            ax1.set_ylabel(f'{ylabel_summary} ' + 
                r'[$\mathrm{pA}/\sqrt{\mathrm{Hz}}$]')
            
            bottom = max(0.95*min(noise_est_list),0.)
            top_desired = 1.05*max(noise_est_list)
            if psd_ylim is not None:
                top = min(psd_ylim[1],top_desired)
            else:
                top = top_desired
            ax1.set_ylim(bottom=bottom, top=top)
            ax1.grid()

            if type(bias_group) is not int: # ie if there were more than one
                fig_title_string = ''
                file_name_string = ''
                for i in range(len(bias_group)):
                    g = bias_group[i]
                    fig_title_string += str(g) + ',' # I'm sorry but the satellite was down
                    file_name_string += str(g) + '_'
            else:
                fig_title_string = str(bias_group) + ','
                file_name_string = str(bias_group) + '_'

            ax[0].set_title(basename + 
                ' Band {}, Group {} Channel {:03} - {:.2f} MHz'.format(band,fig_title_string,ch, res_freq))
            plt.tight_layout(rect=[0.,0.03,1.,1.0])

            if show_plot:
                plt.show()

            if save_plot:
                plot_name = 'noise_vs_tone_band{}_g{}ch{:03}.png'.format(band,file_name_string,ch)
                if data_timestamp is not None:
                    plot_name = '{}_'.format(data_timestamp) + plot_name
                else:
                    plot_name = '{}_'.format(self.get_timestamp()) + plot_name
                plot_fn = os.path.join(self.plot_dir, plot_name)
                self.log(f'Saving plot to {plot_fn}')
                plt.savefig(plot_fn,
                    bbox_inches='tight')
                plt.close()

            del f
            del Pxx



    def noise_svd(self, d, mask, mean_subtract=True):
        """
        Calculates the SVD modes of the input data.
        Only uses the data called out by the mask

        Args:
        -----
        d (float array) : The raw data
        mask (int array) : The channel mask

        Opt Args:
        ---------
        mean_subtract (bool) : Whether to mean subtract
            before taking the SVDs.

        Ret:
        ----
        u (float array) : The SVD coefficients
        s (float array) : The SVD amplitudes
        vh (float array) : The SVD modes
        """
        dat = d[mask[np.where(mask!=-1)]]
        if mean_subtract:
            dat -= np.atleast_2d(np.mean(dat, axis=1)).T

        u, s, vh = np.linalg.svd(dat, full_matrices=True)
        return u, s, vh

    def plot_svd_summary(self, u, s, save_plot=False, 
        save_name=None, show_plot=False):
        """
        Requires seaborn to be installed. Plots a heatmap
        of the coefficients and the log10 of the amplitudes.

        Args:
        -----
        u (float array) : SVD coefficients from noise_svd
        s (float array) : SVD amplitudes from noise_svd

        Opt Args:
        ---------
        save_plot (bool) : Whether to save the plot
        save_name (str) : The name of the file
        show_plot (bool) : Whether to show the plot
        """
        if not show_plot:
            plt.ioff()
        else:
            plt.ion()

        fig, ax = plt.subplots(1, 2, figsize=(10,5))

        # heatmap of coefficients
        n_det, _ = np.shape(u)
        n_tick = 10
        tick = n_det//n_tick
        sns.heatmap(u, vmin=-1, vmax=1, cmap='RdYlBu_r', 
            xticklabels=tick, yticklabels=tick, linewidth=0, 
            ax=ax[0], square=False)
        ax[0].set_xlabel('Mode Num')
        ax[0].set_ylabel('Resonator')

        # Overall mode power
        ax[1].plot(np.log10(s), '.')
        ax[1].set_ylabel(r'$\log_{10}s$')
        ax[1].set_xlabel('Mode num')

        plt.tight_layout()

        # Plot saving
        if save_plot:
            if save_name is None:
                raise IOError('To save plot, save_name must be provided')
            else:
                plt.savefig(os.path.join(self.plot_dir, save_name), 
                            bbox_inches='tight')

        if show_plot:
            plt.show()
        else:
            plt.close()

    def plot_svd_modes(self, vh, n_row=4, n_col=5, figsize=(10,7.5), 
        save_plot=False, save_name=None, show_plot=False, sharey=True):
        """
        Plots the first N modes where N is n_row x n_col.

        Args:
        -----
        vh (float array) : SVD modes from noise_svd
        Opt Args:
        --------
        n_row (int) : The number of rows in the figure
        n_col (int) : The number of columns in the figure
        figsize (ints) : The size of the figure
        sharey (bool) : whether the subplots share y
        save_plot (bool) : Whether to save the plot
        save_name (str) : The name of the file
        show_plot (bool) : Whether to show the plot  
        """
        if not show_plot:
            plt.ioff()
        else:
            plt.ion()


        fig, ax = plt.subplots(n_row, n_col, figsize=figsize, sharex=True,
            sharey=sharey)

        n_modes = n_row * n_col

        for i in np.arange(n_modes):
            y = i // n_col
            x = i % n_col
            ax[y,x].plot(vh[i])
            ax[y,x].text(0.04, 0.91, '{}'.format(i), transform=ax[y,x].transAxes)
        
        plt.tight_layout()

        # Plot saving
        if save_plot:
            if save_name is None:
                raise IOError('To save plot, save_name must be provided')
            else:
                plt.savefig(os.path.join(self.plot_dir, save_name), 
                            bbox_inches='tight')

        if show_plot:
            plt.show()
        else:
            plt.close()


    def remove_svd(self, d, mask, u, s, vh, modes=3):
        """
        Removes the requsted SVD modes

        Args:
        -----
        d (float array) : The input data
        u (float array) : The SVD coefficients
        s (float array) : The SVD amplitudes
        mask (int array) : The channel mask
        vh (float arrry) : The SVD modes

        Opt Args:
        ---------
        modes (int or int array) : The modes to remove. If int, removes the first
            N modes. If array, uses the modes indicated in the array. Default 3.

        Ret:
        ----
        diff (float array) : The difference of the input data matrix and the 
            requested SVD modes.
        """
        n_mode = np.size(s)
        n_samp, _ = np.shape(vh)

        dat = d[mask[np.where(mask!=-1)]]

        if type(modes) is int:
            modes = np.arange(modes)

        # select the modes to subtract
        diag = np.zeros((n_mode, n_samp))
        for i, dd in enumerate(s):
            if i in modes:
                diag[i,i] = dd

        # subtraction matrix
        mat = np.dot(u, np.dot(diag, vh))

        return dat - mat<|MERGE_RESOLUTION|>--- conflicted
+++ resolved
@@ -790,7 +790,6 @@
                     self.log('power noise = {:.2f} aW/rtHz'.format(NEP_est))
                     NEP_est_list.append(NEP_est)
 
-<<<<<<< HEAD
                 if plot_fit:
                     ax_NEI.plot(f_fit, Pxx_fit, color=color, linestyle='--')
                     ax_NEI.plot(f, wl + np.zeros(len(f)), color=color,
@@ -802,16 +801,6 @@
                                 linestyle=':')
                     
                 ax_NEIwl.plot(b,noise_est,color=color,marker='s',linestyle='none')
-=======
-                ax_NEI.plot(f_fit, Pxx_fit, color=color, linestyle='--')
-                ax_NEI.plot(f, wl + np.zeros(len(f)), color=color,
-                        linestyle=':')
-                ax_NEI.plot(f_knee, 2.*wl, marker='o', linestyle='none',
-                        color=color)
-                
-                ax_NEIwl.plot(b,noise_est,color=color,marker='s',
-                    linestyle='none')
->>>>>>> 17e952af
                 if est_NEP:
                     ax_NEPwl.plot(b,NEP_est,color=color,marker='s',
                         linestyle='none')
