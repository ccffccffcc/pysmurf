import numpy as np
from pysmurf.base import SmurfBase
from pysmurf.command.sync_group import SyncGroup as SyncGroup
import time
import os
import struct
import time
from scipy import signal
import shutil
import glob
import matplotlib.pyplot as plt
# for hardware logging
import threading

class SmurfUtilMixin(SmurfBase):

    def take_debug_data(self, band, channel=None, nsamp=2**19, filename=None,
        IQstream=1, single_channel_readout=1, debug=False, write_log=True):
        """
        Takes raw debugging data

        Args:
        -----
        band (int) : The band to take data on

        Opt Args:
        ---------
        single_channel_readout (int) : Whether to look at one channel
        channel (int) : The channel to take debug data on in single_channel_mode
        nsamp (int) : The number of samples to take
        filename (str) : The name of the file to save to.
        IQstream (int) : Whether to take the raw IQ stream.
        debug (bool) :
        write_log (bool) :  Whether to write lowlevel commands to the log file.

        Ret:
        ----
        f (float array) : The frequency response
        df (float array) : The frequency error
        sync (float array) : The sync count
        """
        # Set proper single channel readout
        if channel is not None:
            if single_channel_readout == 1:
                self.set_single_channel_readout(band, 1, write_log=write_log)
                self.set_single_channel_readout_opt2(band, 0, 
                    write_log=write_log)
            elif single_channel_readout == 2:
                self.set_single_channel_readout(band, 0, write_log=write_log)
                self.set_single_channel_readout_opt2(band, 1, 
                    write_log=write_log)
            else:
                self.log('single_channel_readout must be 1 or 2',
                    self.LOG_ERROR)
                raise ValueError('single_channel_readout must be 1 or 2')
            self.set_readout_channel_select(band, channel, write_log=write_log)
        else: # exit single channel otherwise
            self.set_single_channel_readout(band, 0, write_log=write_log)
            self.set_single_channel_readout_opt2(band, 0, write_log=write_log)

        # Set IQstream
        if IQstream==1:
            self.set_iq_stream_enable(band, 1, write_log=write_log)
        else:
            self.set_iq_stream_enable(band, 0, write_log=write_log)

        # set filename
        if filename is not None:
            data_filename = os.path.join(self.output_dir, filename+'.dat')
            self.log('Writing to file : {}'.format(data_filename),
                self.LOG_USER)
        else:
            timestamp = '%10i' % time.time()
            data_filename = os.path.join(self.output_dir, timestamp+'.dat')
            self.log('Writing to file : {}'.format(data_filename),
                self.LOG_USER)

        dtype = 'debug'
        dchannel = 0 # I don't really know what this means and I'm sorry -CY
        self.setup_daq_mux(dtype, dchannel, nsamp, band=band, debug=debug)
        self.log('Data acquisition in progress...', self.LOG_USER)
        char_array = [ord(c) for c in data_filename] # convert to ascii
        write_data = np.zeros(300, dtype=int)
        for j in np.arange(len(char_array)):
            write_data[j] = char_array[j]

        self.set_streamdatawriter_datafile(write_data) # write this

        self.set_streamdatawriter_open('True') # str and not bool

        bay=self.band_to_bay(band)
        self.set_trigger_daq(bay, 1, write_log=True) # this seems to = TriggerDM

        end_addr = self.get_waveform_end_addr(bay, engine=0) # why engine=0 here?
        time.sleep(1) # maybe unnecessary

        done=False
        while not done:
            done=True
            for k in range(2):
                wr_addr = self.get_waveform_wr_addr(bay, engine=0)
                empty = self.get_waveform_empty(bay, engine=k)
                if not empty:
                    done=False
            time.sleep(1)

        time.sleep(1) # do we need all of these?
        self.log('Finished acquisition', self.LOG_USER)

        self.log('Closing file...', self.LOG_USER)
        self.set_streamdatawriter_open('False')

        self.log('Done taking data', self.LOG_USER)

        if single_channel_readout > 0:
            f, df, sync = self.decode_single_channel(data_filename)
        else:
            f, df, sync = self.decode_data(data_filename)

        return f, df, sync

    # the JesdWatchdog will check if an instance of the JesdWatchdog is already
    # running and kill itself if there is
    def start_jesd_watchdog(self):
        import pysmurf.watchdog.JesdWatchdog as JesdWatchdog
        import subprocess
        import sys
        pid = subprocess.Popen([sys.executable,JesdWatchdog.__file__])

    # Shawn needs to make this better and add documentation.
    def estimate_phase_delay(self, band, n_samples=2**19, make_plot=True,
        show_plot=True, save_plot=True, save_data=True, n_scan=5,
        timestamp=None, uc_att=24, dc_att=0, freq_min=-2.5E8, freq_max=2.5E8):

        # For some reason, pyrogue flips out if you try to set refPhaseDelay
        # to zero in 071150b0.  This allows an offset ; the offset just gets
        # subtracted off the delay measurement with DSP after it's made.
        refPhaseDelay0=1
        refPhaseDelayFine0=0

        uc_att0=self.get_att_dc(band)
        dc_att0=self.get_att_uc(band)
        self.set_att_uc(band,uc_att, write_log=True)
        self.set_att_dc(band,dc_att, write_log=True)

        # only loop over dsp subbands in requested frequency range (to
        # save time)
        n_subbands = self.get_number_sub_bands(band)
        digitizer_frequency_mhz = self.get_digitizer_frequency_mhz(band)
        subband_half_width_mhz = digitizer_frequency_mhz/\
                             n_subbands
        band_center_mhz=self.get_band_center_mhz(band)
        subbands,subband_centers=self.get_subband_centers(band)
        subband_freq_min=-subband_half_width_mhz/2.
        subband_freq_max=subband_half_width_mhz/2.
        dsp_subbands=[]
        for sb,sbc in zip(subbands,subband_centers):
            # ignore unprocessed sub-bands
            if sb not in subbands:
                continue
            lower_sb_freq=sbc+subband_freq_min
            upper_sb_freq=sbc+subband_freq_max
            if lower_sb_freq>=(freq_min/1.e6-subband_half_width_mhz) and upper_sb_freq<=(freq_max/1.e6+subband_half_width_mhz):
                dsp_subbands.append(sb)

        if timestamp is None:
            timestamp=self.get_timestamp()

        if make_plot:
            if show_plot:
                plt.ion()
            else:
                plt.ioff()

        load_full_band_resp=False
        fbr_path='/data/smurf_data/20190702/1562052474/outputs'
        fbr_ctime=1562052477

        load_find_freq=False
        ff_path='/data/smurf_data/20190702/1562052474/outputs'
        ff_ctime=1562052881

        load_find_freq_check=False
        ff_corr_path='/data/smurf_data/20190702/1562052474/outputs'
        ff_corr_ctime=1562053274

        bay=int(band/4)

        fw_abbrev_sha=self.get_fpga_git_hash_short()

        self.band_off(band)
        self.flux_ramp_off()

        freq_cable=None
        resp_cable=None
        if load_full_band_resp:
            self.log('Loading full band resp data')
            fbr_freq_file=os.path.join(fbr_path,'%d_freq_full_band_resp.txt'%fbr_ctime)
            fbr_real_resp_file=os.path.join(fbr_path,'%d_real_full_band_resp.txt'%fbr_ctime)
            fbr_complex_resp_file=os.path.join(fbr_path,'%d_imag_full_band_resp.txt'%fbr_ctime)

            freq_cable = np.loadtxt(fbr_freq_file)
            real_resp_cable = np.loadtxt(fbr_real_resp_file)
            complex_resp_cable = np.loadtxt(fbr_complex_resp_file)
            resp_cable = real_resp_cable + 1j*complex_resp_cable
        else:
            self.log('Running full band resp')
            freq_cable, resp_cable = self.full_band_resp(band, n_samples=n_samples, \
                                                      make_plot=make_plot, \
                                                      save_data=save_data, \
                                                      n_scan=n_scan)

        idx_cable = np.where( (freq_cable > freq_min) & (freq_cable < freq_max) )

        cable_z = np.polyfit(freq_cable[idx_cable], np.unwrap(np.angle(resp_cable[idx_cable])), 1)
        cable_p = np.poly1d(cable_z)
        cable_delay_us=np.abs(1.e6*cable_z[0]/2/np.pi)

        freq_cable_subset=freq_cable[idx_cable]
        resp_cable_subset=resp_cable[idx_cable]
        #### done measuring cable delay

        #### start measuring dsp delay (cable+processing)
        # Zero refPhaseDelay and refPhaseDelayFine to get uncorrected phase
        # delay.
        # max is 7
        self.set_ref_phase_delay(band,refPhaseDelay0)
        # max is 255
        self.set_ref_phase_delay_fine(band,refPhaseDelayFine0)

        freq_dsp=None
        resp_dsp=None
        if load_find_freq:
            self.log('Loading DSP frequency sweep data')
            ff_freq_file=os.path.join(ff_path,'%d_amp_sweep_freq.txt'%ff_ctime)
            ff_resp_file=os.path.join(ff_path,'%d_amp_sweep_resp.txt'%ff_ctime)

            freq_dsp=np.loadtxt(ff_freq_file)
            resp_dsp=np.loadtxt(ff_resp_file,dtype='complex')
        else:
            self.log('Running find_freq')
            freq_dsp,resp_dsp=self.find_freq(band,subband=dsp_subbands)
            ## not really faster if reduce n_step or n_read...somehow.
            #freq_dsp,resp_dsp=self.full_band_ampl_sweep(band, subband=dsp_subbands, drive=drive, n_read=2, n_step=n_step)

        # only preserve data in the subband half width
        freq_dsp_subset=[]
        resp_dsp_subset=[]
        for sb,sbc in zip(subbands,subband_centers):
            freq_subband=freq_dsp[sb]-sbc
            idx = np.where( ( freq_subband > subband_freq_min ) & (freq_subband < subband_freq_max) )
            freq_dsp_subset.extend(freq_dsp[sb][idx])
            resp_dsp_subset.extend(resp_dsp[sb][idx])

        freq_dsp_subset=np.array(freq_dsp_subset)
        resp_dsp_subset=np.array(resp_dsp_subset)

        idx_dsp = np.where( (freq_dsp_subset > freq_min) & (freq_dsp_subset < freq_max) )

        # restrict to requested frequencies only
        freq_dsp_subset=freq_dsp_subset[idx_dsp]
        resp_dsp_subset=resp_dsp_subset[idx_dsp]

        # to Hz
        freq_dsp_subset=(freq_dsp_subset)*1.0E6

        # fit
        dsp_z = np.polyfit(freq_dsp_subset, np.unwrap(np.angle(resp_dsp_subset)), 1)
        dsp_p = np.poly1d(dsp_z)
        dsp_delay_us=np.abs(1.e6*dsp_z[0]/2/np.pi)

        # if refPhaseDelay0 or refPhaseDelayFine0 aren't zero, must add into
        # delay here
        dsp_delay_us+=refPhaseDelay0/(subband_half_width_mhz/2.)
        dsp_delay_us-=refPhaseDelayFine0/(digitizer_frequency_mhz/2)

        ## compute refPhaseDelay and refPhaseDelayFine
        refPhaseDelay=int(np.ceil(dsp_delay_us*(subband_half_width_mhz/2.)))
        refPhaseDelayFine=int(np.round((digitizer_frequency_mhz/2/(subband_half_width_mhz/2.)*(refPhaseDelay-dsp_delay_us*(subband_half_width_mhz/2.)))))
        processing_delay_us=dsp_delay_us-cable_delay_us

        print('-------------------------------------------------------')
        print('Estimated refPhaseDelay={}'.format(refPhaseDelay))
        print('Estimated refPhaseDelayFine={}'.format(refPhaseDelayFine))
        print('Estimated processing_delay_us={}'.format(processing_delay_us))
        print('-------------------------------------------------------')

        #### done measuring dsp delay (cable+processing)

        #### start measuring total (DSP) delay with estimated correction applied
        # Zero refPhaseDelay and refPhaseDelayFine to get uncorrected phase
        # delay.
        # max is 7
        self.set_ref_phase_delay(band,refPhaseDelay)
        # max is 255
        self.set_ref_phase_delay_fine(band,refPhaseDelayFine)

        freq_dsp_corr=None
        resp_dsp_corr=None
        if load_find_freq_check:
            self.log('Loading delay-corrected DSP frequency sweep data')
            ff_corr_freq_file=os.path.join(ff_corr_path,'%d_amp_sweep_freq.txt'%ff_corr_ctime)
            ff_corr_resp_file=os.path.join(ff_corr_path,'%d_amp_sweep_resp.txt'%ff_corr_ctime)

            freq_dsp_corr=np.loadtxt(ff_corr_freq_file)
            resp_dsp_corr=np.loadtxt(ff_corr_resp_file,dtype='complex')
        else:
            self.log('Running find_freq')
            freq_dsp_corr,resp_dsp_corr=self.find_freq(band,dsp_subbands)

        freq_dsp_corr_subset=[]
        resp_dsp_corr_subset=[]
        for sb,sbc in zip(subbands,subband_centers):
            freq_subband=freq_dsp_corr[sb]-sbc
            idx = np.where( ( freq_subband > subband_freq_min ) & (freq_subband < subband_freq_max) )
            freq_dsp_corr_subset.extend(freq_dsp_corr[sb][idx])
            resp_dsp_corr_subset.extend(resp_dsp_corr[sb][idx])

        freq_dsp_corr_subset=np.array(freq_dsp_corr_subset)
        resp_dsp_corr_subset=np.array(resp_dsp_corr_subset)

        # restrict to requested frequency subset
        idx_dsp_corr = np.where( (freq_dsp_corr_subset > freq_min) & (freq_dsp_corr_subset < freq_max) )

        # restrict to requested frequencies only
        freq_dsp_corr_subset=freq_dsp_corr_subset[idx_dsp_corr]
        resp_dsp_corr_subset=resp_dsp_corr_subset[idx_dsp_corr]

        # to Hz
        freq_dsp_corr_subset=(freq_dsp_corr_subset)*1.0E6

        # fit
        dsp_corr_z = np.polyfit(freq_dsp_corr_subset, np.unwrap(np.angle(resp_dsp_corr_subset)), 1)
        dsp_corr_p = np.poly1d(dsp_corr_z)
        dsp_corr_delay_us=np.abs(1.e6*dsp_corr_z[0]/2/np.pi)
        #### done measuring total (DSP) delay with estimated correction applied

        # plot unwraped phase in top panel, subtracted in bottom

        fig, ax = plt.subplots(3, figsize=(6,7.5), sharex=True)

        f_cable_plot = (freq_cable_subset) / 1.0E6
        cable_phase = np.unwrap(np.angle(resp_cable_subset))

        f_dsp_plot = (freq_dsp_subset) / 1.0E6
        dsp_phase = np.unwrap(np.angle(resp_dsp_subset))

        f_dsp_corr_plot = (freq_dsp_corr_subset) / 1.0E6
        dsp_corr_phase = np.unwrap(np.angle(resp_dsp_corr_subset))

        ax[0].set_title('AMC in Bay {}, Band {} Cable Delay'.format(bay,band))
        ax[0].plot(f_cable_plot,cable_phase,label='Cable (full_band_resp)',c='g',lw=3)
        ax[0].plot(f_cable_plot,cable_p(f_cable_plot*1.0E6),'m--',label='Cable delay fit',lw=3)

        ax[1].set_title('AMC in Bay {}, Band {} DSP Delay'.format(bay,band))
        ax[1].plot(f_dsp_plot,dsp_phase,label='DSP (find_freq)',c='c',lw=3)
        ax[1].plot(f_dsp_plot,dsp_p(f_dsp_plot*1.0E6),c='orange',ls='--',label='DSP delay fit',lw=3)

        ax[0].set_ylabel("Phase [rad]")
        ax[0].set_xlabel('Frequency offset from band center [MHz]')

        ax[1].set_ylabel("Phase [rad]")
        ax[1].set_xlabel('Frequency offset from band center [MHz]')

        ax[0].legend(loc='lower left',fontsize=8)
        ax[1].legend(loc='lower left',fontsize=8)

        bbox = dict(boxstyle="round", ec='w', fc='w', alpha=.65)
        ax[0].text(.97, .90, 'cable delay={:.5f} us'.format(cable_delay_us),
                   transform=ax[0].transAxes, fontsize=10,
                   bbox=bbox,horizontalalignment='right')

        ax[1].text(.97, .90, 'dsp delay={:.5f} us'.format(dsp_delay_us),
                   transform=ax[1].transAxes, fontsize=10,
                   bbox=bbox,horizontalalignment='right')

        cable_residuals=cable_phase-(cable_p(f_cable_plot*1.0E6))
        ax[2].plot(f_cable_plot,cable_residuals-np.median(cable_residuals),label='Cable (full_band_resp)',c='g')
        dsp_residuals=dsp_phase-(dsp_p(f_dsp_plot*1.0E6))
        ax[2].plot(f_dsp_plot,dsp_residuals-np.median(dsp_residuals),label='DSP (find_freq)',c='c')
        ax[2].plot(f_dsp_corr_plot,dsp_corr_phase-np.median(dsp_corr_phase),label='DSP corrected (find_freq)',c='m')
        ax[2].set_title('AMC in Bay {}, Band {} Residuals'.format(bay,band))
        ax[2].set_ylabel("Residual [rad]")
        ax[2].set_xlabel('Frequency offset from band center [MHz]')
        ax[2].set_ylim([-5,5])

        ax[2].text(.97, .92, 'refPhaseDelay={}'.format(refPhaseDelay),
                   transform=ax[2].transAxes, fontsize=8,
                   bbox=bbox,horizontalalignment='right')
        ax[2].text(.97, .84, 'refPhaseDelayFine={}'.format(refPhaseDelayFine),
                   transform=ax[2].transAxes, fontsize=8,
                   bbox=bbox,horizontalalignment='right')
        ax[2].text(.97, .76, 'processing delay={:.5f} us (fw={})'.format(processing_delay_us,fw_abbrev_sha),
                   transform=ax[2].transAxes, fontsize=8,
                   bbox=bbox,horizontalalignment='right')
        ax[2].text(.97, .68, 'delay post-correction={:.3f} ns'.format(dsp_corr_delay_us*1000.),
                   transform=ax[2].transAxes, fontsize=8,
                   bbox=bbox,horizontalalignment='right')

        ax[2].legend(loc='upper left',fontsize=8)

        plt.tight_layout()

        if save_plot:
            save_name = '{}_b{}_delay.png'.format(timestamp,band)

            path = os.path.join(self.plot_dir, save_name)
            plt.savefig(path,bbox_inches='tight')
            self.pub.register_file(path, 'delay', plot=True)

            if not show_plot:
                plt.close()

        self.set_att_uc(band,uc_att0,write_log=True)
        self.set_att_dc(band,dc_att0,write_log=True)

    def process_data(self, filename, dtype=np.uint32):
        """
        reads a file taken with take_debug_data and processes it into
           data + header

        Args:
        -----
        filename (str): path to file

        Optional:
        dtype (np dtype): datatype to cast to, defaults unsigned 32 bit int

        Returns:
        -----
        header (np array)
        data (np array)
        """
        n_chan = 2 # number of stream channels
        header_size = 4 # 8 bytes in 16-bit word

        rawdata = np.fromfile(filename, dtype='<u4').astype(dtype)

        # -1 is equiv to [] in Matlab
        rawdata = np.transpose(np.reshape(rawdata, (n_chan, -1)))

        if dtype==np.uint32:
            header = rawdata[:2, :]
            data = np.delete(rawdata, (0,1), 0).astype(dtype)
        elif dtype==np.int32:
            header = np.zeros((2,2))
            header[:,0] = rawdata[:2,0].astype(np.uint32)
            header[:,1] = rawdata[:2,1].astype(np.uint32)
            data = np.double(np.delete(rawdata, (0,1), 0))
        elif dtype==np.int16:
            header1 = np.zeros((4,2))
            header1[:,0] = rawdata[:4,0].astype(np.uint16)
            header1[:,1] = rawdata[:4,1].astype(np.uint16)
            header1 = np.double(header1)
            header = header1[::2] + header1[1::2] * (2**16) # what am I doing
        else:
            raise TypeError('Type {} not yet supported!'.format(dtype))
        if header[1,1] == 2:
            header = np.fliplr(header)
            data = np.fliplr(data)

        return header, data


    def decode_data(self, filename, swapFdF=False, recast=True, truncate=True):
        """
        take a dataset from take_debug_data and spit out results

        Args:
        -----
        filename (str): path to file

        Opt Args:
        ---------
        swapFdF (bool): whether the F and dF (or I/Q) streams are flipped
        recast (bool): Whether to recast from size n_channels_processed to n_channels. Default
            True.

        Returns:
        -----
        [f, df, sync] if iqStreamEnable = 0
        [I, Q, sync] if iqStreamEnable = 1
        """
        n_proc = self.get_number_processed_channels()
        n_chan = self.get_number_channels()

        n_subbands = self.get_number_sub_bands()
        digitizer_frequency_mhz = self.get_digitizer_frequency_mhz()
        subband_half_width_mhz = (digitizer_frequency_mhz / n_subbands)

        if swapFdF:
            nF = 1 # weirdly, I'm not sure this information gets used
            nDF = 0
        else:
            nF = 0
            nDF = 1

        header, rawdata = self.process_data(filename)

        # decode strobes
        strobes = np.floor(rawdata / (2**30))
        data = rawdata - (2**30)*strobes
        ch0_strobe = np.remainder(strobes, 2)
        flux_ramp_strobe = np.floor((strobes - ch0_strobe) / 2)

        # decode frequencies
        ch0_idx = np.where(ch0_strobe[:,0] == 1)[0]
        f_first = ch0_idx[0]
        f_last = ch0_idx[-1]

        freqs = data[f_first:f_last, 0]
        neg = np.where(freqs >= 2**23)[0]
        f = np.double(freqs)
        if len(neg) > 0:
            f[neg] = f[neg] - 2**24

        if np.remainder(len(f), n_proc)!=0:
            if truncate:
                self.log(f'Number of points in f not a multiple of {n_proc}.' +
                    f' Truncating f to the nearest multiple of {n_proc}.',
                    self.LOG_USER)
                f=f[:(len(f)-np.remainder(len(f),n_proc))]
            else:
                self.log(f'Number of points in f not a multiple of {n_proc}.'+
                    ' Cannot decode', self.LOG_ERROR)
        f = np.reshape(f, (-1, n_proc)) * subband_half_width_mhz / 2**23

        # frequency errors
        ch0_idx_df = np.where(ch0_strobe[:,1] == 1)[0]
        if len(ch0_idx_df) > 0:
            d_first = ch0_idx_df[0]
            d_last = ch0_idx_df[-1]
            dfreq = data[d_first:d_last, 1]
            neg = np.where(dfreq >= 2**23)[0]
            df = np.double(dfreq)
            if len(neg) > 0:
                df[neg] = df[neg] - 2**24

            if np.remainder(len(df), n_proc)!=0:
                if truncate:
                    self.log(f'Number of points in df not a multiple of {n_proc}.' +
                        f' Truncating df to the nearest multiple of {n_proc}.', 
                        self.LOG_USER)
                    df=df[:(len(df)-np.remainder(len(df),n_proc))]
                else:
                    self.log(f'Number of points in df not a multiple of {n_proc}.' +
                        'Cannot decode', self.LOG_ERROR)
            df = np.reshape(df, (-1, n_proc)) * subband_half_width_mhz / 2**23

        else:
            df = []

        if recast:
            nsamp, nprocessed = np.shape(f)
            nsamp_df, _ = np.shape(df)
            if nsamp != nsamp_df:
                self.log('f and df are different sizes. Choosing the smaller'
                    ' value. Not sure why this is happening.')
                nsamp = np.min([nsamp, nsamp_df])

            ftmp = np.zeros((nsamp, n_chan))
            dftmp = np.zeros_like(ftmp)

            processed_ind = self.get_processed_channels()
            ftmp[:, processed_ind] = f[:nsamp]
            dftmp[:, processed_ind] = df[:nsamp]

            f = ftmp
            df = dftmp

        return f, df, flux_ramp_strobe

    def decode_single_channel(self, filename, swapFdF=False):
        """
        decode take_debug_data file if in singlechannel mode

        Args:
        -----
        filename (str): path to file to decode

        Optional:
        swapFdF (bool): whether to swap f and df streams

        Returns:
        [f, df, sync] if iq_stream_enable = False
        [I, Q, sync] if iq_stream_enable = True
        """

        n_subbands = self.get_number_sub_bands()
        digitizer_frequency_mhz = self.get_digitizer_frequency_mhz()
        subband_half_width_mhz = (digitizer_frequency_mhz / n_subbands)

        if swapFdF:
            nF = 1
            nDF = 0
        else:
            nF = 0
            nDF = 1

        header, rawdata = self.process_data(filename)

        # decode strobes
        strobes = np.floor(rawdata / (2**30))
        data = rawdata - (2**30)*strobes
        ch0_strobe = np.remainder(strobes, 2)
        flux_ramp_strobe = np.floor((strobes - ch0_strobe) / 2)

        # decode frequencies
        freqs = data[:,nF]
        neg = np.where(freqs >= 2**23)[0]
        f = np.double(freqs)
        if len(neg) > 0:
            f[neg] = f[neg] - 2**24

        f = np.transpose(f) * subband_half_width_mhz / 2**23

        dfreqs = data[:,nDF]
        neg = np.where(dfreqs >= 2**23)[0]
        df = np.double(dfreqs)
        if len(neg) > 0:
            df[neg] = df[neg] - 2**24

        df = np.transpose(df) * subband_half_width_mhz / 2**23

        return f, df, flux_ramp_strobe

    def take_stream_data(self, meas_time, gcp_mode=True,
                         num_averages=20):
        """
        Takes streaming data for a given amount of time

        Args:
        -----
        meas_time (float) : The amount of time to observe for in seconds

        Opt Args:
        ---------
        gcp_mode (bool) : Determines whether to write data using the
            smurf2mce (gcp) mode. Default is True.
        num_averages (int) : The number of 4kHz frames to average
            before writing to disk.

        Returns:
        --------
        data_filename (string): The fullpath to where the data is stored
        """
        self.log('Starting to take data.', self.LOG_USER)
        data_filename = self.stream_data_on(gcp_mode=gcp_mode,
                                            num_averages=num_averages)
        time.sleep(meas_time)
        self.stream_data_off(gcp_mode=gcp_mode)
        self.log('Done taking data.', self.LOG_USER)
        return data_filename


    def stream_data_on(self, write_config=False, gcp_mode=True,
                       num_averages=20,write_log=False):
        """
        Turns on streaming data.

        Opt Args:
        ---------
        gcp_mode (bool) : Determines whether to write data using the
            smurf2mce (gcp) mode. Default is True.
        num_averages (int) : The number of 4kHz frames to average
            before writing to disk.
        write_log (bool) : Whether to log the data or not. Default
            False.

        Returns:
        --------
        data_filename (string): The fullpath to where the data is stored
        """
        bands = self.config.get('init').get('bands')

        # Check if flux ramp is non-zero
        ramp_max_cnt = self.get_ramp_max_cnt()
        if ramp_max_cnt == 0:
            self.log('Flux ramp frequency is zero. Cannot take data.',
                self.LOG_ERROR)
        else:
            # check which flux ramp relay state we're in
            # read_ac_dc_relay_status() should be 0 in DC mode, 3 in
            # AC mode.  this check is only possible if you're using
            # one of the newer C02 cryostat cards.
            flux_ramp_ac_dc_relay_status=self.C.read_ac_dc_relay_status()
            if flux_ramp_ac_dc_relay_status == 0:
                self.log("FLUX RAMP IS DC COUPLED.", self.LOG_USER)
            elif flux_ramp_ac_dc_relay_status == 3:
                self.log("Flux ramp is AC-coupled.", self.LOG_USER)
            else:
                self.log("flux_ramp_ac_dc_relay_status = " +
                         "{} - NOT A VALID STATE.".format(flux_ramp_ac_dc_relay_status),
                         self.LOG_ERROR)

            # start streaming before opening file to avoid transient filter step
            self.set_stream_enable(1, write_log=write_log)
            time.sleep(.1)

            # Make the data file
            timestamp = self.get_timestamp()
            data_filename = os.path.join(self.output_dir, timestamp+'.dat')

            # Optionally write PyRogue configuration
            if write_config:
                config_filename=os.path.join(self.output_dir, timestamp+'.yml')
                self.log('Writing PyRogue configuration to file : {}'.format(config_filename),
                     self.LOG_USER)
                self.write_config(config_filename)

                # short wait
                time.sleep(5.)

            self.log('Writing to file : {}'.format(data_filename),
                self.LOG_USER)
            if gcp_mode:
                ret = self.make_smurf_to_gcp_config(filename=data_filename,
                                                    num_averages=num_averages)
                smurf_chans = {}
                for b in bands:
                    smurf_chans[b] = self.which_on(b)
                self.make_gcp_mask(smurf_chans=smurf_chans,write_log=write_log)
                shutil.copy(self.smurf_to_mce_mask_file,
                            os.path.join(self.output_dir, timestamp+'_mask.txt'))
                self.read_smurf_to_gcp_config(write_log=write_log)
            else:
                self.set_streaming_datafile(data_filename,
                                            write_log=write_log)

            if gcp_mode:
                self.set_smurf_to_gcp_writer(True,
                                             write_log=write_log)
            else:
                self.set_streaming_file_open(1, write_log=write_log)  # Open the file

            return data_filename


    def stream_data_off(self, gcp_mode=True):
        """
        Turns off streaming data on all bands

        Opt Args:
        ---------
        gcp_mode (bool) : Whether to stream the data in a GCP consistent mode
        """
        bands = self.config.get('init').get('bands')
        if gcp_mode:
            self.set_smurf_to_gcp_writer(False, write_log=True)
        else:
            self.set_streaming_file_open(0)  # Close the file


    def read_stream_data(self, datafile, channel=None,
                         unwrap=True, gcp_mode=True, n_samp=None):
        """
        Loads data taken with the function stream_data_on

        Args:
        -----
        datafile (str): The full path to the data to read

        Opt Args:
        ---------
        channel (int or int array): The channels to load. If None,
           loads all channels
        unwrap (bool): Whether to unwrap the data.
        gcp_mode (bool): Whether the data was saved in the GCP mode.
        n_samp (int) : The number of samples to load

        Ret:
        ----
        timestamp (int) : The time data associated with the data.
        phase (float) : The resonator phase response.
        mask (int) : If using GCP mode, also returns a mask that maps output
            channel to band/channel number.
        """
        if gcp_mode:
            self.log('Treating data as GCP file')
            timestamp, phase, mask = self.read_stream_data_gcp_save(datafile,
                channel=channel, unwrap=unwrap, n_samp=n_samp)
            return timestamp, phase, mask


        file_writer_header_size = 2  # 32-bit words

        with open(datafile, mode='rb') as file:
            file_content = file.read()

        version = file_content[8]
        self.log('Version: %s' % (version))

        self.log('Data version {}'.format(version), self.LOG_INFO)

        if version == 0:
            smurf_header_size = 4  # 32-bit words
            header_size = file_writer_header_size + smurf_header_size
            smurf_data_size = 1024;  # 32-bit words
            nominal_frame_size = header_size + smurf_data_size;


            # Convert binary file to int array. The < indicates little-endian
            raw_dat = np.asarray(struct.unpack("<" + "i" *
                ((len(file_content)) // 4), file_content))

            # To do : add bad frame check
            frame_start = np.ravel(np.where(1 + raw_dat/4==nominal_frame_size))
            n_frame = len(frame_start)

            I = np.zeros((512, n_frame))
            Q = np.zeros((512, n_frame))
            timestamp = np.zeros(n_frame)

            for i in np.arange(n_frame):
                timestamp[i] = raw_dat[frame_start[i]+2]
                start = frame_start[i] + header_size
                end = start + 512*2
                I[:,i] = raw_dat[start:end:2]
                Q[:,i] = raw_dat[start+1:end+1:2]

            phase = np.arctan2(Q, I)

        elif version == 1:
            # this works if we've already remove dropped frames.
            # Use timestamp/frame counter to look for drops
            keys = ['h0', 'h1', 'version', 'crate_id', 'slot_number',
                'number_of_channels', 'rtm_dac_config0', 'rtm_dac_config1',
                'rtm_dac_config2', 'rtm_dac_config3', 'rtm_dac_config4',
                'rtm_dac_config5', 'flux_ramp_increment', 'flux_ramp_start',
                'base_rate_since_1_Hz', 'base_rate_since_TM', 'timestamp_ns',
                'timestamp_s', 'fixed_rate_marker', 'sequence_counter',
                'tes_relay','mce_word'
            ]

            data_keys = [f'data{i}' for i in range(4096)]

            keys.extend(data_keys)

            keys_dict = dict(zip(keys, range(len(keys))))

            frames = [i for i in
                struct.Struct('2I2BHI6Q6IH2xI2Q24x4096h').iter_unpack(file_content)]



            if channel is None:
                phase = np.zeros((512, len(frames)))
                for i in range(512):
                    k = i + 1024
                    phase[i,:] = np.asarray([j[keys_dict[f'data{k}']] for j in
                                             frames])
            else:
                print('Loading only channel {}'.format(channel))
                k = channel
                phase = np.zeros(len(frames))
                phase = np.asarray([j[keys_dict[f'data{k}']] for j in frames])

            phase = phase.astype(float) / 2**15 * np.pi # scale to rad
            timestamp = [i[keys_dict['sequence_counter']] for i in frames]

        else:
            raise Exception(f'Frame version {version} not supported')

        if unwrap:
            phase = np.unwrap(phase, axis=-1)

        return timestamp, phase

    def read_stream_data_gcp_save(self, datafile, channel=None,
        unwrap=True, downsample=1, n_samp=None):
        """
        Reads the special data that is designed to be a copy of the GCP data.

        Args:
        -----
        datafile (str): The full path to the data made by stream_data_on

        Opt Args:
        ---------
        channel (int or int array): Channels to load.
        unwrap (bool) : Whether to unwrap units of 2pi. Default is True.
        downsample (int): The amount to downsample.

        Ret:
        ----
        t (float array): The timestamp data
        d (float array): The resonator data in units of phi0
        m (int array): The maskfile that maps smurf num to gcp num
        """
        try:
            datafile = glob.glob(datafile+'*')[-1]
        except:
            print('datafile=%s'%datafile)

        self.log('Reading {}'.format(datafile))

        if channel is not None:
            self.log('Only reading channel {}'.format(channel))


        keys = ['protocol_version','crate_id','slot_number','number_of_channels',
                'rtm_dac_config0', 'rtm_dac_config1', 'rtm_dac_config2',
                'rtm_dac_config3', 'rtm_dac_config4', 'rtm_dac_config5',
                'flux_ramp_increment','flux_ramp_start', 'rate_since_1Hz',
                'rate_since_TM', 'nanoseconds', 'seconds', 'fixed_rate_marker',
                'sequence_counter', 'tes_relay_config', 'mce_word',
                'user_word0', 'user_word1', 'user_word2'
        ]

        data_keys = [f'data{i}' for i in range(528)]

        keys.extend(data_keys)
        keys_dict = dict(zip(keys, range(len(keys))))

        # Read in all channels by default
        if channel is None:
            channel = np.arange(512)

        channel = np.ravel(np.asarray(channel))
        n_chan = len(channel)

        # Indices for input channels
        channel_mask = np.zeros(n_chan, dtype=int)
        for i, c in enumerate(channel):
            channel_mask[i] = keys_dict['data{}'.format(c)]

        eval_n_samp = False
        if n_samp is not None:
            eval_n_samp = True

        # Make holder arrays for phase and timestamp
        phase = np.zeros((n_chan,0))
        timestamp2 = np.array([])
        counter = 0
        n = 20000  # Number of elements to load at a time
        tmp_phase = np.zeros((n_chan, n))
        tmp_timestamp2 = np.zeros(n)
        with open(datafile, mode='rb') as file:
            while True:
                chunk = file.read(2240)  # Frame size is 2240
                if not chunk:
                    # If frame is incomplete - meaning end of file
                    phase = np.hstack((phase, tmp_phase[:,:counter%n]))
                    timestamp2 = np.append(timestamp2, tmp_timestamp2[:counter%n])
                    break
                elif eval_n_samp:
                    if counter >= n_samp:
                        phase = np.hstack((phase, tmp_phase[:,:counter%n]))
                        timestamp2 = np.append(timestamp2,
                                               tmp_timestamp2[:counter%n])
                        break
                frame = struct.Struct('3BxI6Q8I5Q528i').unpack(chunk)

                # Extract detector data
                for i, c in enumerate(channel_mask):
                    tmp_phase[i,counter%n] = frame[c]

                # Timestamp data
                tmp_timestamp2[counter%n] = frame[keys_dict['rtm_dac_config5']]

                # Store the data in a useful array and reset tmp arrays
                if counter % n == n - 1 :
                    self.log('{} elements loaded'.format(counter+1))
                    phase = np.hstack((phase, tmp_phase))
                    timestamp2 = np.append(timestamp2, tmp_timestamp2)
                    tmp_phase = np.zeros((n_chan, n))
                    tmp_timestamp2 = np.zeros(n)
                counter = counter + 1

        phase = np.squeeze(phase)
        phase = phase.astype(float) / 2**15 * np.pi # where is decimal?  Is it in rad?

        rootpath = os.path.dirname(datafile)
        filename = os.path.basename(datafile)
        timestamp = filename.split('.')[0]

        mask = self.make_mask_lookup(os.path.join(rootpath,
                                                  '{}_mask.txt'.format(timestamp)))

        return timestamp2, phase, mask


    def make_mask_lookup(self, mask_file, mask_channel_offset=0):
        """
        Makes an n_band x n_channel array where the elements correspond
        to the smurf_to_mce mask number. In other words, mask[band, channel]
        returns the GCP index in the mask that corresonds to band, channel.

        Args:
        -----
        mask_file (str): The full path the a mask file

        Opt Args:
        ---------
        mask_channel_offset (int) : Offset to remove from channel
            numbers in GCP mask file after loading.  Default is 0.

        Ret:
        ----
        mask_lookup (int array): An array with the GCP numbers.
        """
        if self.config.get('smurf_to_mce').get('mask_channel_offset') is not None:
            mask_channel_offset=int(self.config.get('smurf_to_mce').get('mask_channel_offset'))

        mask = np.atleast_1d(np.loadtxt(mask_file))
        bands = np.unique(mask // 512).astype(int)
        ret = np.ones((np.max(bands)+1, 512), dtype=int) * -1

        for gcp_chan, smurf_chan in enumerate(mask):
            ret[int(smurf_chan//512), int((smurf_chan-mask_channel_offset)%512)] = gcp_chan

        return ret


    def read_stream_data_daq(self, data_length, bay=0,
                             hw_trigger=False, write_log=False):
        """
        """
        # Ask mitch why this is what it is...
        if bay == 0:
            stream0 = self.epics_root + ":AMCc:Stream0"
            stream1 = self.epics_root + ":AMCc:Stream1"
        else:
            stream0 = self.epics_root + ":AMCc:Stream4"
            stream1 = self.epics_root + ":AMCc:Stream5"

        pvs = [stream0, stream1]
        sg  = SyncGroup(pvs, skip_first=True)

        # trigger PV
        if not hw_trigger:
            self.set_trigger_daq(bay, 1, write_log=write_log)
        else:
            self.set_arm_hw_trigger(bay, 1, write_log=write_log)

        time.sleep(.1)
        sg.wait()

        vals = sg.get_values()

        r0 = vals[pvs[0]]
        r1 = vals[pvs[1]]

        return r0, r1

    def read_adc_data(self, band, data_length=2**19,
                      hw_trigger=False, do_plot=False, save_data=True,
                      timestamp=None, show_plot=True, save_plot=True,
                      plot_ylimits=[None,None]):
        """
        Reads data directly off the ADC.

        Args:
        -----
        band (int) : Which band.  Assumes adc number is band%4.
        data_length (int): The number of samples

        Opt Args:
        ---------
        hw_trigger (bool) : Whether to use the hardware trigger. If
            False, uses an internal trigger.
        do_plot (bool) : Whether or not to plot.  Default false.
        save_data (bool) : Whether or not to save the data in a time
            stamped file.  Default true.
        timestamp (int) : ctime to timestamp the plot and data with
            (if saved to file).  Default None, in which case it gets
            the time stamp right before acquiring data.
        show_plot (bool) : If do_plot is True, whether or not to show
            the plot.
        save_plot (bool) : Whether or not to save plot to file.
            Default True.
        plot_ylimits ([float,float]) : y-axis limit (amplitude) to
            restrict plotting over.

        Ret:
        ----
        dat (int array) : The raw ADC data.
        """
        if timestamp is None:
            timestamp = self.get_timestamp()

        bay=self.band_to_bay(band)
        adc_number=band%4

        self.setup_daq_mux('adc', adc_number, data_length,band=band)

        res = self.read_stream_data_daq(data_length, bay=bay,
            hw_trigger=hw_trigger)
        dat = res[1] + 1.j * res[0]

        if do_plot:
            if show_plot:
                plt.ion()
            else:
                plt.ioff()

            import scipy.signal as signal
            digitizer_frequency_mhz = self.get_digitizer_frequency_mhz()
            f, p_adc = signal.welch(dat, fs=digitizer_frequency_mhz, nperseg=data_length/2, return_onesided=False,detrend=False)
            f_plot = f / 1.0E6

            idx = np.argsort(f)
            f_plot = f_plot[idx]
            p_adc = p_adc[idx]

            fig = plt.figure(figsize=(9,4.5))
            ax=plt.gca()
            if plot_ylimits[0] is not None:
                plt.ylim(plot_ylimits[0],plt.ylim()[1])
            if plot_ylimits[1] is not None:
                plt.ylim(plt.ylim()[0],plot_ylimits[1])
            ax.set_ylabel('ADC{}'.format(band))
            ax.set_xlabel('Frequency [MHz]')
            ax.set_title(timestamp)
            ax.semilogy(f_plot, p_adc)
            plt.grid()

            if save_plot:
                plot_fn = '{}/{}_adc{}.png'.format(self.plot_dir,timestamp,band)
                plt.savefig(plot_fn)
                self.pub.register_file(plot_fn, 'adc', plot=True)
                self.log('ADC plot saved to %s' % (plot_fn))

        if save_data:
            outfn=os.path.join(self.output_dir,'{}_adc{}'.format(timestamp,band))
            self.log('Saving raw adc data to {}'.format(outfn), self.LOG_USER)

            np.save(outfn, res)
            self.pub.register_file(outfn, 'adc', format='npy')

        return dat

    def read_dac_data(self, band, data_length=2**19,
                      hw_trigger=False, do_plot=False, save_data=True,
                      timestamp=None, show_plot=True, save_plot=True,
                      plot_ylimits=[None,None]):
        """
        Read the data directly off the DAC.

        Args:
        -----
        band (int) : Which band.  Assumes dac number is band%4.
        data_length (int): The number of samples

        Opt Args:
        ---------
        hw_trigger (bool) : Whether to use the hardware trigger. If
            False, uses an internal trigger.
        do_plot (bool) : Whether or not to plot.  Default false.
        save_data (bool) : Whether or not to save the data in a time
            stamped file.  Default true.
        timestamp (int) : ctime to timestamp the plot and data with
            (if saved to file).  Default None, in which case it gets
            the time stamp right before acquiring data.
        show_plot (bool) : If do_plot is True, whether or not to show
            the plot.  Default True.
        save_plot (bool) : Whether or not to save plot to file.
            Default True.
        plot_ylimits ([float,float]) : y-axis limit (amplitude) to
            restrict plotting over.

        Ret:
        ----
        dat (int array) : The raw DAC data.
        """
        if timestamp is None:
            timestamp = self.get_timestamp()

        bay=self.band_to_bay(band)
        dac_number=band%4

        self.setup_daq_mux('dac', dac_number, data_length, band=band)

        res = self.read_stream_data_daq(data_length, bay=bay, hw_trigger=hw_trigger)
        dat = res[1] + 1.j * res[0]

        if do_plot:
            if show_plot:
                plt.ion()
            else:
                plt.ioff()

            import scipy.signal as signal
            digitizer_frequency_mhz = self.get_digitizer_frequency_mhz()
            f, p_dac = signal.welch(dat, fs=digitizer_frequency_mhz, 
                nperseg=data_length/2, return_onesided=False, detrend=False)
            f_plot = f / 1.0E6

            idx = np.argsort(f)
            f_plot = f_plot[idx]
            p_dac = p_dac[idx]

            fig = plt.figure(figsize=(9,4.5))
            ax=plt.gca()
            if plot_ylimits[0] is not None:
                plt.ylim(plot_ylimits[0],plt.ylim()[1])
            if plot_ylimits[1] is not None:
                plt.ylim(plt.ylim()[0],plot_ylimits[1])
            ax.set_ylabel('DAC{}'.format(band))
            ax.set_xlabel('Frequency [MHz]')
            ax.set_title(timestamp)
            ax.semilogy(f_plot, p_dac)
            plt.grid()

            if save_plot:
                plot_fn = '{}/{}_dac{}.png'.format(self.plot_dir,timestamp,band)
                plt.savefig(plot_fn)
                self.pub.register_file(plot_fn, 'dac', plot=True)
                self.log('DAC plot saved to %s' % (plot_fn))

        if save_data:
            outfn = os.path.join(self.output_dir,'{}_dac{}'.format(timestamp,band))
            self.log('Saving raw dac data to {}'.format(outfn), self.LOG_USER)

            np.save(outfn, res)
            self.pub.register_file(outfn, 'dac', format='npy')

        return dat


    def setup_daq_mux(self, converter, converter_number, data_length,
                      band=0, debug=False, write_log=False):
        """
        Sets up for either ADC or DAC data taking.

        Args:
        -----
        converter (str) : Whether it is the ADC or DAC. choices are 'adc',
            'dac', or 'debug'. The last one takes data on a single band.
        converter_number (int) : The ADC or DAC number to take data on.
        data_length (int) : The amount of data to take.
        band (int): which band to get data on
        """

        bay=self.band_to_bay(band)

        if converter.lower() == 'adc':
            daq_mux_channel0 = (converter_number + 1)*2
            daq_mux_channel1 = daq_mux_channel0 + 1
        elif converter.lower() == 'dac':
            daq_mux_channel0 = (converter_number + 1)*2 + 10
            daq_mux_channel1 = daq_mux_channel0 + 1
        else:
            # In dspv3, daq_mux_channel0 and daq_mux_channel1 are now
            # the same for all eight bands.
            daq_mux_channel0 = 22
            daq_mux_channel1 = 23

        # setup buffer size
        self.set_buffer_size(bay, data_length, debug)

        # input mux select
        self.set_input_mux_sel(bay, 0, daq_mux_channel0,
                               write_log=write_log)
        self.set_input_mux_sel(bay, 1, daq_mux_channel1,
                               write_log=write_log)

        # which f,df stream to route to MUX, maybe?
        self.set_debug_select(bay, band%4, write_log=True)


    def set_buffer_size(self, bay, size, debug=False,
                        write_log=False):
        """
        Sets the buffer size for reading and writing DAQs

        Args:
        -----
        size (int) : The buffer size in number of points
        """
        # Change DAQ data buffer size

        # Change waveform engine buffer size
        self.set_data_buffer_size(bay, size, write_log=True)
        for daq_num in np.arange(2):
            s = self.get_waveform_start_addr(bay, daq_num, convert=True,
                write_log=debug)
            e = s + 4*size
            self.set_waveform_end_addr(bay, daq_num, e, convert=True,
                write_log=debug)
            if debug:
                self.log('DAQ number {}: start {} - end {}'.format(daq_num, s, e))


    def config_cryo_channel(self, band, channel, frequencyMHz, amplitude,
        feedback_enable, eta_phase, eta_mag):
        """
        Set parameters on a single cryo channel

        Args:
        -----
        band (int) : The band for the channel
        channel (int) : which channel to configure
        frequencyMHz (float) : the frequency offset from the subband center in MHz
        amplitude (int) : amplitude scale to set for the channel (0..15)
        feedback_enable (bool) : whether to enable feedback for the channel
        eta_phase (float) : feedback eta phase, in degrees (-180..180)
        eta_mag (float) : feedback eta magnitude
        """

        n_subbands = self.get_number_sub_bands(band)
        digitizer_frequency_mhz = self.get_digitizer_frequency_mhz(band)
        subband_width = digitizer_frequency_mhz / (n_subbands / 2)

        # some checks to make sure we put in values within the correct ranges

        if frequencyMHz > subband_width / 2:
            self.log("frequencyMHz exceeds subband width! setting to top of subband")
            freq = subband_width / 2
        elif frequencyMHz < - subband_width / 2:
            self.log("frequencyMHz below subband width! setting to bottom of subband")
            freq = -subband_width / 2
        else:
            freq = frequencyMHz

        if amplitude > 15:
            self.log("amplitude too high! setting to 15")
            ampl = 15
        elif amplitude < 0:
            self.log("amplitude too low! setting to 0")
            ampl = 0
        else:
            ampl = amplitude

        # get phase within -180..180
        phase = eta_phase
        while phase > 180:
            phase = phase - 360
        while phase < -180:
            phase = phase + 360

        # now set all the PV's
        self.set_center_frequency_mhz_channel(band, channel, freq)
        self.set_amplitude_scale_channel(band, channel, ampl)
        self.set_eta_phase_degree_channel(band, channel, phase)
        self.set_eta_mag_scaled_channel(band, channel, eta_mag)


    def which_on(self, band):
        '''
        Finds all detectors that are on.

        Args:
        -----
        band (int) : The band to search.

        Returns:
        --------
        channels_on (int array) : The channels that are on
        '''
        amps = self.get_amplitude_scale_array(band)
        return np.ravel(np.where(amps != 0))


    def toggle_feedback(self, band, **kwargs):
        '''
        Toggles feedbackEnable (->0->1) and lmsEnables1-3 (->0->1) for
        this band.  Only toggles back to 1 if it was 1 when asked to
        toggle, otherwise leaves it zero.

        Args:
        -----
        band (int) : The band whose feedback to toggle.
        '''

        # current vals?
        old_feedback_enable=self.get_feedback_enable(band)
        old_lms_enable1=self.get_lms_enable1(band)
        old_lms_enable2=self.get_lms_enable2(band)
        old_lms_enable3=self.get_lms_enable3(band)

        self.log(f'Before toggling feedback on band {band}, ' + 
            f'feedbackEnable={old_feedback_enable}, ' + 
            f'lmsEnable1={old_lms_enable1}, '+
            f'lmsEnable2={old_lms_enable2}, and lmsEnable3={old_lms_enable3}.',
            self.LOG_USER)

        # -> 0
        self.log('Setting feedbackEnable=lmsEnable1=lmsEnable2=lmsEnable3=0'+
            ' (in that order).', self.LOG_USER)
        self.set_feedback_enable(band,0)
        self.set_lms_enable1(band,0)
        self.set_lms_enable2(band,0)
        self.set_lms_enable3(band,0)

        # -> 1
        logstr='Set '
        if old_feedback_enable:
            self.set_feedback_enable(band,1)
            logstr+='feedbackEnable='
        if old_lms_enable1:
            self.set_lms_enable1(band,1)
            logstr+='lmsEnable1='
        if old_lms_enable2:
            self.set_lms_enable2(band,1)
            logstr+='lmsEnable2='
        if old_lms_enable3:
            self.set_lms_enable3(band,1)
            logstr+='lmsEnable3='

        logstr+='1 (in that order).'
        self.log(logstr,
                 self.LOG_USER)

    def band_off(self, band, **kwargs):
        '''
        Turns off all tones in a band

        Args:
        -----
        band (int) : The band that is to be turned off.
        '''
        self.set_amplitude_scales(band, 0, **kwargs)
        self.set_feedback_enable_array(band, np.zeros(512, dtype=int), **kwargs)
        self.set_cfg_reg_ena_bit(0, wait_after=.11, **kwargs)

    def channel_off(self, band, channel, **kwargs):
        """
        Turns off the tone for a single channel by setting the amplitude to 
        zero and disabling feedback.

        Args:
        -----
        band (int) : The band that is to be turned off.
        channel (int) : The channel to turn off.
        """
        self.log('Turning off band {} channel {}'.format(band, channel),
            self.LOG_USER)
        self.set_amplitude_scale_channel(band, channel, 0, **kwargs)
        self.set_feedback_enable_channel(band, channel, 0, **kwargs)


    def set_feedback_limit_khz(self, band, feedback_limit_khz, **kwargs):
        '''
        Sets the feedback limit

        Args:
        -----
        band (int) : The band that is to be turned off.
        feedback_limit_khz (float) : The feedback rate in units of kHz.
        '''
        digitizer_freq_mhz = self.get_digitizer_frequency_mhz(band)
        bandcenter = self.get_band_center_mhz(band)
        n_subband = self.get_number_sub_bands(band)

        subband_bandwidth = 2 * digitizer_freq_mhz / n_subband
        desired_feedback_limit_mhz = feedback_limit_khz/1000.

        if desired_feedback_limit_mhz > subband_bandwidth/2:
            desired_feedback_limit_mhz = subband_bandwidth/2

        desired_feedback_limit_dec = np.floor(desired_feedback_limit_mhz/
            (subband_bandwidth/2**16.))

        self.set_feedback_limit(band, desired_feedback_limit_dec, **kwargs)

    # if no guidance given, tries to reset both
    def recover_jesd(self,bay,recover_jesd_rx=True,recover_jesd_tx=True):
        if recover_jesd_rx:
            #1. Toggle JesdRx:Enable 0x3F3 -> 0x0 -> 0x3F3
            self.set_jesd_rx_enable(bay,0x0)
            self.set_jesd_rx_enable(bay,0x3F3)

        if recover_jesd_tx:
            #1. Toggle JesdTx:Enable 0x3CF -> 0x0 -> 0x3CF
            self.set_jesd_tx_enable(bay,0x0)
            self.set_jesd_tx_enable(bay,0x3CF)

            #2. Toggle AMCcc:FpgaTopLevel:AppTop:AppCore:MicrowaveMuxCore[0]:
            # DAC[0]:JesdRstN 0x1 -> 0x0 -> 0x1
            self.set_jesd_reset_n(bay,0,0x0)
            self.set_jesd_reset_n(bay,0,0x1)

            #3. Toggle AMCcc:FpgaTopLevel:AppTop:AppCore:MicrowaveMuxCore[0]:
            # DAC[1]:JesdRstN 0x1 -> 0x0 -> 0x1
            self.set_jesd_reset_n(bay,1,0x0)
            self.set_jesd_reset_n(bay,1,0x1)

        # probably overkill...shouldn't call this function if you're not going 
        # to do anything
        if (recover_jesd_rx or recover_jesd_tx):
            # powers up the SYSREF which is required to sync fpga and 
            # adc/dac jesd
            self.run_pwr_up_sys_ref(bay)

        # check if Jesds recovered - enable printout
        (jesd_tx_ok,jesd_rx_ok)=self.check_jesd(bay,silent_if_valid=False)

        # raise exception if failed to recover
        if (jesd_rx_ok and jesd_tx_ok):
            self.log('Recovered Jesd.', self.LOG_USER)
        else:
            which_jesd_down='Jesd Rx and Tx are both down'
            if (jesd_rx_ok or jesd_tx_ok):
                which_jesd_down = ('Jesd Rx is down' if jesd_tx_ok else 'Jesd Tx is down')
            self.log('Failed to recover Jesds ...', self.LOG_ERROR)
            raise ValueError(which_jesd_down)


    def jesd_decorator(decorated):
        def jesd_decorator_function(self):
            # check JESDs
            (jesd_tx_ok0,jesd_rx_ok0)=self.check_jesd(silent_if_valid=True)

            # if either JESD is down, try to fix
            if not (jesd_rx_ok0 and jesd_tx_ok0):
                which_jesd_down0='Jesd Rx and Tx are both down'
                if (jesd_rx_ok0 or jesd_tx_ok0):
                    which_jesd_down0 = ('Jesd Rx is down' if jesd_tx_ok0 
                        else 'Jesd Tx is down')

                self.log('%s ... will attempt to recover.'%which_jesd_down0, 
                    self.LOG_ERROR)

                # attempt to recover ; if it fails it will assert
                self.recover_jesd(recover_jesd_rx=(not jesd_rx_ok0),
                    recover_jesd_tx=(not jesd_tx_ok0))

                # rely on recover to assert if it failed
                self.log('Successfully recovered Jesd but may need to redo' + 
                    ' some setup ... rerun command at your own risk.', 
                    self.LOG_USER)

            # don't continue running the desired command by default.
            # just because Jesds are back doesn't mean we're in a sane
            # state.  User may need to relock/etc.
            if (jesd_rx_ok0 and jesd_tx_ok0):
                decorated()

        return jesd_decorator_function

    def check_jesd(self, bay, silent_if_valid=False):
        """
        Queries the Jesd tx and rx and compares the
        data_valid and enable bits.

        Opt Args:
        ---------
        silent_if_valid (bool) : If True, does not print
            anything if things are working.
        """
        # JESD Tx
        jesd_tx_enable = self.get_jesd_tx_enable(bay)
        jesd_tx_valid = self.get_jesd_tx_data_valid(bay)
        jesd_tx_ok = (jesd_tx_enable==jesd_tx_valid)
        if not jesd_tx_ok:
            self.log("JESD Tx DOWN", self.LOG_ERROR)
        else:
            if not silent_if_valid:
                self.log("JESD Tx Okay", self.LOG_USER)

        # JESD Rx
        jesd_rx_enable = self.get_jesd_rx_enable(bay)
        jesd_rx_valid = self.get_jesd_rx_data_valid(bay)
        jesd_rx_ok = (jesd_rx_enable==jesd_rx_valid)
        if not jesd_rx_ok:
            self.log("JESD Rx DOWN", self.LOG_ERROR)
        else:
            if not silent_if_valid:
                self.log("JESD Rx Okay", self.LOG_USER)
        return (jesd_tx_ok,jesd_rx_ok)

    def get_fpga_status(self):
        '''
        Loads FPGA status checks if JESD is ok.

        Returns:
        ret (dict) : A dictionary containing uptime, fpga_version, git_hash,
            build_stamp, jesd_tx_enable, and jesd_tx_valid
        '''
        uptime = self.get_fpga_uptime()
        fpga_version = self.get_fpga_version()
        git_hash = self.get_fpga_git_hash()
        build_stamp = self.get_fpga_build_stamp()

        git_hash = ''.join([chr(y) for y in git_hash]) # convert from int to ascii
        build_stamp = ''.join([chr(y) for y in build_stamp])

        self.log("Build stamp: " + str(build_stamp), self.LOG_USER)
        self.log("FPGA version: Ox" + str(fpga_version), self.LOG_USER)
        self.log("FPGA uptime: " + str(uptime), self.LOG_USER)

        jesd_tx_enable = self.get_jesd_tx_enable()
        jesd_tx_valid = self.get_jesd_tx_data_valid()
        if jesd_tx_enable != jesd_tx_valid:
            self.log("JESD Tx DOWN", self.LOG_USER)
        else:
            self.log("JESD Tx Okay", self.LOG_USER)

        jesd_rx_enable = self.get_jesd_rx_enable()
        jesd_rx_valid = self.get_jesd_rx_data_valid()
        if jesd_rx_enable != jesd_rx_valid:
            self.log("JESD Rx DOWN", self.LOG_USER)
        else:
            self.log("JESD Rx Okay", self.LOG_USER)


        # dict containing all values
        ret = {
            'uptime' : uptime,
            'fpga_version' : fpga_version,
            'git_hash' : git_hash,
            'build_stamp' : build_stamp,
            'jesd_tx_enable' : jesd_tx_enable,
            'jesd_tx_valid' : jesd_tx_valid,
            'jesd_rx_enable': jesd_rx_enable,
            'jesd_rx_valid' : jesd_rx_valid,
        }

        return ret

    def which_bands(self):
        # encodes which bands the fw being used was built for.
        build_dsp_g=self.get_build_dsp_g()
        bands=[b for b,x in enumerate(bin(build_dsp_g)[2:]) if x=='1']
        return bands

    def freq_to_subband(self, band, freq):
        '''Look up subband number of a channel frequency, and its subband
        frequency offset.

        Args:
        -----
        band (float): The band to place the resonator
        freq (float): frequency in MHz

        Returns:
        --------
        subband_no (int): subband (0..128) of the frequency within the band
        offset (float): offset from subband center

        '''
        dig_freq = self.get_digitizer_frequency_mhz(band)
        num_subband = self.get_number_sub_bands(band)
        band_center = self.get_band_center_mhz(band)
        subband_width = 2*dig_freq/num_subband

        subbands, subband_centers = self.get_subband_centers(band, 
            as_offset=False)

        df = np.abs(freq - subband_centers)
        idx = np.ravel(np.where(df == np.min(df)))[0]

        subband_no = subbands[idx]
        offset = freq - subband_centers[idx]

        return subband_no, offset

    def channel_to_freq(self, band, channel, yml=None):
        """
        Gives the frequency of the channel.

        Args:
        -----
        band (int) : The band the channel is in
        channel (int) :  The channel number

        Ret:
        ----
        freq (float): The channel frequency in MHz
        """
        if band is None or channel is None:
            return None

        subband = self.get_subband_from_channel(band, channel, yml=yml)
        _, sbc = self.get_subband_centers(band, as_offset=False, yml=yml)
        offset = float(self.get_center_frequency_mhz_channel(band, channel,
            yml=yml))

        return sbc[subband] + offset


    def get_channel_order(self, band=None, channel_orderfile=None):
        ''' produces order of channels from a user-supplied input file

        Optional Args:
        --------------
        band (int): Which band.  Default is None.  If none specified,
           assumes all bands have the same number of channels, and
           pulls the number of channels from the first band in the
           list of bands specified in the experiment.cfg.
        channelorderfile (str): path to a file that contains one
           channel per line

        Returns :
        --------------
        channel_order (int array) : An array of channel orders
        '''

        if band is None:
            # assume all bands have the same channel order, and pull
            # the channel frequency ordering from the first band in
            # the list of bands specified in experiment.cfg.
            bands = self.config.get('init').get('bands')
            band = bands[0]

        tone_freq_offset = self.get_tone_frequency_offset_mhz(band)
        freqs = np.sort(np.unique(tone_freq_offset))

        n_subbands = self.get_number_sub_bands(band)
        n_channels = self.get_number_channels(band)

        n_chanpersubband = int(n_channels / n_subbands)

        channel_order = np.zeros(len(tone_freq_offset), dtype=int)
        for i, f in enumerate(freqs):
            channel_order[n_chanpersubband*i:n_chanpersubband*(i+1)] = np.ravel(np.where(tone_freq_offset == f))

        return channel_order

    def get_processed_channels(self, channel_orderfile=None):
        """
        take_debug_data, which is called by many functions including
        tracking_setup only returns data for the processed
        channels. Therefore every channel is not returned.

        Optional Args:
        --------------
        channelorderfile (str): path to a file that contains one channel per line

        Ret:
        ----
        processed_channels (int array)
        """
        n_proc = self.get_number_processed_channels()
        n_chan = self.get_number_channels()
        n_cut = (n_chan - n_proc)//2
        return np.sort(self.get_channel_order(
            channel_orderfile=channel_orderfile)[n_cut:-n_cut])

    def get_subband_from_channel(self, band, channel, channelorderfile=None,
        yml=None):
        """ returns subband number given a channel number
        Args:
        -----
        root (str): epics root (eg mitch_epics)
        band (int): which band we're working in
        channel (int): ranges 0..(n_channels-1), cryo channel number

        Opt Args:
        ---------
        channelorderfile(str): path to file containing order of channels

        Ret:
        ----
        subband (int) : The subband the channel lives in
        """

        n_subbands = self.get_number_sub_bands(band, yml=yml)
        n_channels = self.get_number_channels(band, yml=yml)

        n_chanpersubband = n_channels / n_subbands

        if channel > n_channels:
            raise ValueError('channel number exceeds number of channels')

        if channel < 0:
            raise ValueError('channel number is less than zero!')

        chanOrder = self.get_channel_order(band,channelorderfile)
        idx = np.where(chanOrder == channel)[0]

        subband = idx // n_chanpersubband

        return int(subband)

    def get_subband_centers(self, band, as_offset=True, hardcode=False,
        yml=None):
        """ returns frequency in MHz of subband centers
        Args:
        -----
        band (int): which band
        as_offset (bool): whether to return as offset from band center
            (default is no, which returns absolute values)
        """

        if hardcode:
            bandCenterMHz = 3.75 + 0.5*(band + 1)
            digitizer_frequency_mhz = 614.4
            n_subbands = 128
        else:
            digitizer_frequency_mhz = self.get_digitizer_frequency_mhz(band,
                yml=yml)
            n_subbands = self.get_number_sub_bands(band, yml=yml)

        subband_width_MHz = 2 * digitizer_frequency_mhz / n_subbands

        subbands = list(range(n_subbands))
        subband_centers = (np.arange(1, n_subbands + 1) - n_subbands/2) * \
            subband_width_MHz/2

        if not as_offset:
            subband_centers += self.get_band_center_mhz(band, yml=yml)

        return subbands, subband_centers

    def get_channels_in_subband(self, band, subband, channelorderfile=None):
        """
        Returns channels in subband
        Args:
        -----
        band (int): which band
        subband (int): subband number, ranges from 0..127

        Opt Args:
        ---------
        channelorderfile (str): path to file specifying channel order

        Returns:
        --------
        subband_chans (int array): The channels in the subband
        """

        n_subbands = self.get_number_sub_bands(band)
        n_channels = self.get_number_channels(band)
        n_chanpersubband = int(n_channels / n_subbands)

        if subband > n_subbands:
            raise ValueError("subband requested exceeds number of subbands")

        if subband < 0:
            raise ValueError("requested subband less than zero")

        chanOrder = self.get_channel_order(band,channelorderfile)
        subband_chans = chanOrder[subband * n_chanpersubband : subband * \
            n_chanpersubband + n_chanpersubband]

        return subband_chans

    def iq_to_phase(self, i, q):
        """
        Changes IQ to phase

        Args:
        -----
        i (float array)
        q (float arry)

        Returns:
        --------
        phase (float array) :
        """
        return np.unwrap(np.arctan2(q, i))


    def hex_string_to_int(self, s):
        """
        Converts hex string, which is an array of characters, into an int.

        Args:
        -----
        s (character array) : An array of chars to be turned into a single int.

        Returns:
        --------
        i (int64) : The 64 bit int
        """
        return np.int(''.join([chr(x) for x in s]),0)


    def int_to_hex_string(self, i):
        """
        Converts an int into a string of characters.

        Args:
        -----
        i (int64) : A 64 bit int to convert into hex.

        Returns:
        --------
        s (char array) : A character array representing the int
        """
        # Must be array length 300
        s = np.zeros(300, dtype=int)
        i_hex = hex(i)
        for j in np.arange(len(i_hex)):
            s[j] = ord(i_hex[j])

        return s


    def set_tes_bias_bipolar(self, bias_group, volt, do_enable=True, 
        flip_polarity=False, **kwargs):
        """
        Set an individual TES bias group to the specified voltage, in
        volts.  Asserts if the requested bias group is not defined in
        the pysmurf configuration file.  The positive DAC in the bias
        group is set to +volt/2, while the negative DAC in the bias
        group is set to -volt/2.

        Args:
        -----
        bias_group (int): The bias group
        volt (float): The TES bias to command in volts.

        Opt args:
        --------
        do_enable (bool) : Sets the enable bit. Only must be done
                           once.  Default is True.
        flip_polarity (bool) : Sets the voltage to volt*-1.  Default
                               is False.
        """

        # Make sure the requested bias group is in the list of defined
        # bias groups.
        bias_groups = self.bias_group_to_pair[:,0]        
        assert (bias_group in bias_groups),f'Bias group {bias_group} is not defined (available bias groups are {bias_groups}).  Doing nothing!'
        
        bias_order = bias_groups
        dac_positives = self.bias_group_to_pair[:,1]
        dac_negatives = self.bias_group_to_pair[:,2]

        dac_idx = np.ravel(np.where(bias_order == bias_group))

        dac_positive = dac_positives[dac_idx][0]
        dac_negative = dac_negatives[dac_idx][0]

        volts_pos = volt / 2
        volts_neg = - volt / 2

        if flip_polarity:
            volts_pos *= -1
            volts_neg *= -1

        if do_enable:
            self.set_rtm_slow_dac_enable(dac_positive, 2, **kwargs)
            self.set_rtm_slow_dac_enable(dac_negative, 2, **kwargs)

        self.set_rtm_slow_dac_volt(dac_positive, volts_pos, **kwargs)
        self.set_rtm_slow_dac_volt(dac_negative, volts_neg, **kwargs)

    def set_tes_bias_bipolar_array(self, bias_group_volt_array, do_enable=True, **kwargs):
        """
        Set TES bipolar values for all DACs at once.  Set using a
        pyrogue array write, so should be much more efficient than
        setting each TES bias one at a time (a single register
        transaction vs. many).  Only DACs assigned to TES bias groups
        are touched by this function.  The enable status and output
        voltage of all DACs not assigned to a TES bias group are
        maintained.

        Args:
        -----
        bias_group_volt_array (float array): the TES bias to command
                                             in voltage for each
                                             bipolar TES bias
                                             group. Should be
                                             (n_bias_groups,)

        Opt args:
        -----
        do_enable (bool): Set the enable bit for both DACs for every
                          TES bias group. Defaults to True.
        """

        n_bias_groups = self._n_bias_groups

        # in this function we're only touching the DACs defined in TES
        # bias groups.  Need to make sure we carry along the setting
        # and enable of any DACs that are being used for something
        # else.
        dac_enable_array = self.get_rtm_slow_dac_enable_array()
        dac_volt_array = self.get_rtm_slow_dac_volt_array()
        
        if len(bias_group_volt_array) != n_bias_groups:
            self.log("Received the wrong number of biases. Expected an array of " +
                "n_bias_groups={} voltages".format(n_bias_groups), self.LOG_ERROR)
        else:
            for bg in np.arange(n_bias_groups):
                bias_order = self.bias_group_to_pair[:,0]
                dac_positives = self.bias_group_to_pair[:,1]
                dac_negatives = self.bias_group_to_pair[:,2]
                
                bias_group_idx = np.ravel(np.where(bias_order == bg))
                
                dac_positive = dac_positives[bias_group_idx][0] - 1 # freakin Mitch
                dac_negative = dac_negatives[bias_group_idx][0] - 1 # 1 vs 0 indexing

                volts_pos = bias_group_volt_array[bg] / 2
                volts_neg = - bias_group_volt_array[bg] / 2

                if do_enable:
                    dac_enable_array[dac_positive] = 2
                    dac_enable_array[dac_negative] = 2

                dac_volt_array[dac_positive] = volts_pos
                dac_volt_array[dac_negative] = volts_neg

            if do_enable:
                self.set_rtm_slow_dac_enable_array(dac_enable_array, **kwargs)

            self.set_rtm_slow_dac_volt_array(dac_volt_array, **kwargs)


    def set_tes_bias_off(self, **kwargs):
        '''
        Turns off all of the DACs assigned to a TES bias group in the
        pysmurf configuration file.
        '''
        bias_groups=self.bias_group_to_pair[:,0]
        self.set_tes_bias_bipolar_array(np.zeros(self._n_bias_groups), **kwargs)

    def get_tes_bias_bipolar(self, bias_group, return_raw=False, **kwargs):
        """
        Returns the bias voltage in units of Volts for the requested
        TES bias group.

        Args:
        -----
        bias_group (int) : The number of the bias group.  Asserts if
                           bias_group requested is not defined in the
                           pysmurf configuration file.

        Opt Args:
        ---------
        return_raw (bool) : Default is False. If True, returns pos and
                            neg terminal values. 

        Returns:
        --------
        val (float) : The bipolar output TES bias voltage for the
                      requested bias group.  If return_raw=True, then
                      returns a two element float array containing the
                      output voltages of the two DACs assigned to the
                      requested TES bias group.
        """
        # Make sure the requested bias group is in the list of defined
        # bias groups.
        bias_groups = self.bias_group_to_pair[:,0]        
        assert (bias_group in bias_groups),f'Bias group {bias_group} is not defined (available bias groups are {bias_groups}).  Doing nothing!'
        
        bias_order = bias_groups
        dac_positives = self.bias_group_to_pair[:,1]
        dac_negatives = self.bias_group_to_pair[:,2]

        dac_idx = np.ravel(np.where(bias_order == bias_group))
        dac_positive = dac_positives[dac_idx][0]-1
        dac_negative = dac_negatives[dac_idx][0]-1

        volt_array = self.get_rtm_slow_dac_volt_array(**kwargs)
        volts_pos = volt_array[dac_positive]
        volts_neg = volt_array[dac_negative]

        if return_raw:
            return volts_pos, volts_neg
        else:
            return volts_pos - volts_neg


    def get_tes_bias_bipolar_array(self, return_raw=False, **kwargs):
       """
       Returns array of bias voltages per bias group in units of volts.
       Currently hard coded to return the first 8 as (8,) array. I'm sorry -CY

       Opt Args:
       -----
       return_raw (bool): Default is False. If True, returns +/- terminal
           vals as separate arrays (pos, then negative)
       """

       bias_order = self.bias_group_to_pair[:,0]
       dac_positives = self.bias_group_to_pair[:,1]
       dac_negatives = self.bias_group_to_pair[:,2]

       n_bias_groups = self._n_bias_groups

       bias_vals_pos = np.zeros((n_bias_groups,))
       bias_vals_neg = np.zeros((n_bias_groups,))

       volts_array = self.get_rtm_slow_dac_volt_array(**kwargs)

       for idx in np.arange(n_bias_groups):
           dac_idx = np.ravel(np.where(bias_order == idx))
           dac_positive = dac_positives[dac_idx][0] - 1
           dac_negative = dac_negatives[dac_idx][0] - 1

           bias_vals_pos[idx] = volts_array[dac_positive]
           bias_vals_neg[idx] = volts_array[dac_negative]

       if return_raw:
           return bias_vals_pos, bias_vals_neg
       else:
           return bias_vals_pos - bias_vals_neg

    def set_amplifier_bias(self, bias_hemt=None, bias_50k=None, **kwargs):
        """
        Sets the HEMT and 50 K amp (if present) voltages.  If no
        arguments given, looks for default biases in cfg
        (amplifier:hemt_Vg and amplifier:LNA_Vg).  If nothing found in
        cfg file, does nothing to either bias.  Enable is written to
        both amplifier bias DACs regardless of whether or not they are
        set to new values - need to check that this is ok.  If user
        specifies values those override cfg file defaults.  Prints
        resulting amplifier biases at the end with a short wait in
        case there's latency between setting and reading.

        Opt Args:
        ---------
        bias_hemt (float): The HEMT bias voltage in units of volts
        bias_50k (float): The 50K bias voltage in units of volts
        """

        ########################################################################
        ### 4K HEMT
        self.set_hemt_enable(**kwargs)
        # if nothing specified take default from cfg file, if
        # it's specified there
        bias_hemt_from_cfg=False
        if bias_hemt is None and hasattr(self,'hemt_Vg'):
            bias_hemt = self.hemt_Vg
            bias_hemt_from_cfg = True
        # if user gave a value or value was found in cfg file,
        # set it and tell the user
        if not bias_hemt is None:
            if bias_hemt_from_cfg:
                self.log('Setting HEMT LNA Vg from config file to Vg={0:.{1}f}'.format(bias_hemt, 4),
                         self.LOG_USER)
            else:
                self.log('Setting HEMT LNA Vg to requested Vg={0:.{1}f}'.format(bias_hemt, 4),
                         self.LOG_USER)

            self.set_hemt_gate_voltage(bias_hemt, override=True, **kwargs)

        # otherwise do nothing and warn the user
        else:
            self.log('No value specified for 50K LNA Vg and didn\'t find a ' +
                'default in cfg (amplifier[\'hemt_Vg\']).', self.LOG_ERROR)
        ### done with 4K HEMT
        ########################################################################

        ########################################################################
        ### 50K LNA (if present - could make this smarter and more general)
        self.set_50k_amp_enable(**kwargs)
        # if nothing specified take default from cfg file, if
        # it's specified there
        bias_50k_from_cfg=False
        if bias_50k is None and hasattr(self,'LNA_Vg'):
            bias_50k=self.LNA_Vg
            bias_50k_from_cfg=True
        # if user gave a value or value was found in cfg file,
        # set it and tell the user
        if not bias_50k is None:
            if bias_50k_from_cfg:
                self.log('Setting 50K LNA Vg from config file to Vg={0:.{1}f}'.format(bias_50k, 4),
                         self.LOG_USER)
            else:
                self.log('Setting 50K LNA Vg to requested Vg={0:.{1}f}'.format(bias_50k, 4),
                         self.LOG_USER)

            self.set_50k_amp_gate_voltage(bias_50k, **kwargs)

        # otherwise do nothing and warn the user
        else:
            self.log('No value specified for 50K LNA Vg and didn\'t find a ' +
                'default in cfg (amplifier[\'LNA_Vg\']).', self.LOG_ERROR)
        ### done with 50K LNA
        ############################################################################

        # add some latency in case PIC needs it
        time.sleep(1)
        # print amplifier biases after setting Vgs
        amplifier_biases=self.get_amplifier_biases()

    def get_amplifier_biases(self, write_log=True):
        """
        Queries the amplifier biases

        Opt Args:
        ---------
        write_log (bool) : Whether to write to the log. Default is True.

        Ret:
        ----
        amplifier_bias (dict) : Returns a dict with the hemt and 50K gate
            voltage and drain current.
        """
        # 4K
        hemt_Id_mA=self.get_hemt_drain_current()
        hemt_gate_bias_volts=self.get_hemt_gate_voltage()

        # 50K
        fiftyk_Id_mA=self.get_50k_amp_drain_current()
        fiftyk_amp_gate_bias_volts=self.get_50k_amp_gate_voltage()

        ret = {
            'hemt_Vg' : hemt_gate_bias_volts,
            'hemt_Id' : hemt_Id_mA,
            '50K_Vg' : fiftyk_amp_gate_bias_volts,
            '50K_Id' : fiftyk_Id_mA
        }

        if write_log:
            self.log(ret)

        return ret

    # alias
    get_amplifier_bias = get_amplifier_biases

    def get_hemt_drain_current(self):
        """
        Returns:
        --------
        cur (float): Drain current in mA
        """

        # on cryostat card
        hemt_Vd_series_resistor=200  #Ohm
        hemt_Id_mA=2.*1000.*(self.get_cryo_card_hemt_bias())/hemt_Vd_series_resistor - self._hemt_Id_offset

        return hemt_Id_mA

    def get_50k_amp_drain_current(self):
        """
        Returns:
        --------
        cur (float): The drain current in mA
        """

        # on cryostat card
        fiftyK_amp_Vd_series_resistor=10 #Ohm
        fiftyK_amp_Id_mA=2.*1000.*(self.get_cryo_card_50k_bias()/
            fiftyK_amp_Vd_series_resistor)

        return fiftyK_amp_Id_mA


    def overbias_tes(self, bias_group, overbias_voltage=19.9, overbias_wait=5.,
        tes_bias=19.9, cool_wait=20., high_current_mode=True, flip_polarity=False):
        """
        Warning: This is horribly hardcoded. Needs a fix soon.

        Args:
        -----
        bias_group (int): The bias group to overbias.  Asserts if not
                          a valid bias group.

        Opt Args:
        ---------
        overbias_voltage (float): The value of the TES bias in the high current
            mode. Default 19.9.
        overbias_wait (float): The time to stay in high current mode in seconds.
            Default is .5
        tes_bias (float): The value of the TES bias when put back in low current
            mode. Default is 19.9.
        cool_wait (float): The time to wait after setting the TES bias for
            transients to die off.
        """
        bias_groups = self.bias_group_to_pair[:,0]        
        assert (bias_group in bias_groups),f'Bias group {bias_group} is not defined (available bias groups are {bias_groups}).  Doing nothing!'
        
        # drive high current through the TES to attempt to drive normal
        self.set_tes_bias_bipolar(bias_group, overbias_voltage,
                                  flip_polarity=flip_polarity)
        time.sleep(.1)
        
        self.set_tes_bias_high_current(bias_group)
        self.log('Driving high current through TES. ' + \
            'Waiting {}'.format(overbias_wait), self.LOG_USER)
        time.sleep(overbias_wait)
        if not high_current_mode:
            self.set_tes_bias_low_current(bias_group)
            time.sleep(.1)
        self.set_tes_bias_bipolar(bias_group, tes_bias, flip_polarity=flip_polarity)
        self.log('Waiting %.2f seconds to cool' % (cool_wait), self.LOG_USER)
        time.sleep(cool_wait)
        self.log('Done waiting.', self.LOG_USER)


    def overbias_tes_all(self, bias_groups=None, overbias_voltage=19.9,
        overbias_wait=1.0, tes_bias=19.9, cool_wait=20.,
        high_current_mode=True):
        """
        Overbiases all requested bias groups (specified by the
        bias_groups array) at overbias_voltage in high current mode
        for overbias_wait seconds.  If high_current_mode=False,
        returns to low current mode, after which it biases the TESs at
        tes_bias.  Then waits cool_wait seconds before returning
        control.

        Opt Args:
        ---------
        bias_groups (array): which bias groups to overbias. defaults
                             to all_groups.  Asserts if any of the
                             bias groups listed is not a defined bias
                             group.
        overbias_voltage (float): The value of the TES bias in the
                                  high current mode. Default 19.9.
        overbias_wait (float): The time to stay in high current mode
                               in seconds.  Default is .5
        tes_bias (float): The value of the TES bias when put back in
                          low current mode. Default is 19.9.
        cool_wait (float): The time to wait after setting the TES bias
                           for transients to die off.
        """        
        # drive high current through the TES to attempt to drive normal
        if bias_groups is None:
            bias_groups = self.all_groups

        valid_bias_groups = self.bias_group_to_pair[:,0]        
        assert (all(bg in valid_bias_groups for bg in bias_groups)),f'Some of the bias groups requested are not valid (available bias groups are {valid_bias_groups}).  Doing nothing!'

        voltage_overbias_array = self.get_tes_bias_bipolar_array()
        voltage_overbias_array[bias_groups] = overbias_voltage
        self.set_tes_bias_bipolar_array(voltage_overbias_array)

        self.set_tes_bias_high_current(bias_groups)
        self.log('Driving high current through TES. ' + \
            'Waiting {}'.format(overbias_wait), self.LOG_USER)
        time.sleep(overbias_wait)

        if not high_current_mode:
            self.log('setting to low current')
            self.set_tes_bias_low_current(bias_groups)

        voltage_bias_array = self.get_tes_bias_bipolar_array()
        voltage_bias_array[bias_groups] = tes_bias
        self.set_tes_bias_bipolar_array(voltage_bias_array)

        self.log('Waiting {:3.2f} seconds to cool'.format(cool_wait),
                 self.LOG_USER)
        time.sleep(cool_wait)
        self.log('Done waiting.', self.LOG_USER)


    def set_tes_bias_high_current(self, bias_group, write_log=False):
        """
        Sets all bias groups to high current mode. Note that the bias group
        number is not the same as the relay number. It also does not matter,
        because Joe's code secretly flips all the relays when you flip one.

        Args:
        -----
        bias_group (int): The bias group(s) to set to high current mode REMOVED
          20190101 BECAUSE JOE'S CODE SECRETLY FLIPS ALL OF THEM ANYWAYS -CY
        """
        old_relay = self.get_cryo_card_relays()
        old_relay = self.get_cryo_card_relays()  # querey twice to ensure update
        new_relay = np.copy(old_relay)
        self.log('Old relay {}'.format(bin(old_relay)))

        n_bias_groups = self._n_bias_groups
        bias_group = np.ravel(np.array(bias_group))
        for bg in bias_group:
            if bg < n_bias_groups:
                r = np.ravel(self.pic_to_bias_group[np.where(
                            self.pic_to_bias_group[:,1]==bg)])[0]
            else:
                r = bg
            new_relay = (1 << r) | new_relay
        self.log('New relay {}'.format(bin(new_relay)))
        self.set_cryo_card_relays(new_relay, write_log=write_log)
        self.get_cryo_card_relays()


    def set_tes_bias_low_current(self, bias_group, write_log=False):
        """
        Sets all bias groups to low current mode. Note that the bias group
        number is not the same as the relay number. It also does not matter,
        because Joe's code secretly flips all the relays when you flip one

        Args:
        -----
        bias_group (int): The bias group to set to low current mode REMOVED
          20190101 BECAUSE JOE'S CODE WILL FLIP ALL BIAS GROUPS WHEN ONE IS
          COMMANDED -CY
        """
        old_relay = self.get_cryo_card_relays()
        old_relay = self.get_cryo_card_relays()  # querey twice to ensure update
        new_relay = np.copy(old_relay)

        # bias_group = 0
        #self.log('Flipping bias group 0 relay only; PIC code will flip all ' +
        #    'of them')

        n_bias_groups = self._n_bias_groups        
        bias_group = np.ravel(np.array(bias_group))
        self.log('Old relay {}'.format(bin(old_relay)))
        for bg in bias_group:
            if bg < n_bias_groups:
                r = np.ravel(self.pic_to_bias_group[np.where(
                            self.pic_to_bias_group[:,1]==bg)])[0]
            else:
                r = bg
            if old_relay & 1 << r != 0:
                new_relay = new_relay & ~(1 << r)
        self.log('New relay {}'.format(bin(new_relay)))
        self.set_cryo_card_relays(new_relay, write_log=write_log)
        self.get_cryo_card_relays()


    def set_mode_dc(self, write_log=False):
        """
        Sets it DC coupling
        """
        # The 16th bit (0 indexed) is the AC/DC coupling
        # self.set_tes_bias_high_current(16)
        r = 16

        old_relay = self.get_cryo_card_relays()
        old_relay = self.get_cryo_card_relays() # query twice to ensure update
        self.log('Old relay {}'.format(bin(old_relay)))

        new_relay = np.copy(old_relay)
        new_relay = (1 << r) | new_relay
        self.log('New relay {}'.format(bin(new_relay)))
        self.set_cryo_card_relays(new_relay, write_log=write_log)
        self.get_cryo_card_relays()


    def set_mode_ac(self, write_log=False):
        """
        Sets it to AC coupling
        """
        # The 16th bit (0 indexed) is the AC/DC coupling
        # self.set_tes_bias_low_current(16)
        old_relay = self.get_cryo_card_relays()
        old_relay = self.get_cryo_card_relays()  # querey twice to ensure update
        new_relay = np.copy(old_relay)

        r = 16
        if old_relay & 1 << r != 0:
            new_relay = new_relay & ~(1 << r)

        self.log('New relay {}'.format(bin(new_relay)))
        self.set_cryo_card_relays(new_relay)
        self.get_cryo_card_relays()


    def att_to_band(self, att):
        """
        Gives the band associated with a given attenuator number
        """
        return self.att_to_band['band'][np.ravel(
            np.where(self.att_to_band['att']==att))[0]]

    def band_to_att(self, band):
        """
        """
        # for now, mod 4 ; assumes the band <-> att correspondence is the same
        # for the LB and HB AMCs.
        band=band%4
        return self.att_to_band['att'][np.ravel(
            np.where(self.att_to_band['band']==band))[0]]

    def flux_ramp_rate_to_PV(self, val):
        """
        Convert between the desired flux ramp reset rate and the PV number
        for the timing triggers.

        Hardcoded somewhere that we can't access; this is just a lookup table
        Allowed reset rates (kHz): 1, 2, 3, 4, 5, 6, 8, 10, 12, 15

        Returns:
        rate_sel (int): the rate sel PV for the timing trigger
        """

        rates_kHz = np.array([15, 12, 10, 8, 6, 5, 4, 3, 2, 1])

        try:
            idx = np.where(rates_kHz == val)[0][0] # weird numpy thing sorry
            return idx
        except IndexError:
            self.log("Reset rate not allowed! Look up help for allowed values")
            return

    def flux_ramp_PV_to_rate(self, val):
        """
        Convert between PV number in timing triggers and output flux ramp reset rate

        Returns:
        reset_rate (int): the flux ramp reset rate, in kHz
        """

        rates_kHz = [15, 12, 10, 8, 6, 5, 4, 3, 2, 1]
        return rates_kHz[val]

    def why(self):
        """
        Why not?
        """
        util_dir = os.path.dirname(__file__)
        aphorisms = np.loadtxt(os.path.join(util_dir, 'aphorism.txt'),
            dtype='str', delimiter='\n')

        self.log(np.random.choice(aphorisms))


    def read_smurf_to_gcp_config(self,write_log=False):        
        """
        Toggles the smurf_to_gcp read bit.

        Opt args:
        ---------
        write_log (bool) : Whether to log the data or not. Default
            False.
        """
        self.log('Reading SMuRF to GCP config file')
        self.set_smurf_to_gcp_cfg_read(True,
                                       wait_after=.1,write_log=write_log)
        self.set_smurf_to_gcp_cfg_read(False,write_log=write_log)


    def make_smurf_to_gcp_config(self, num_averages=None,
                                 filename=None, file_name_extend=None,
                                 data_frames=None, filter_gain=None):
        """
        Makes the config file that the Joe-writer uses to set the IP
        address, port number, data file name, etc.

        The IP and port are set in the config file. They cannot be updated
        in runtime.

        Opt args:
        ---------
        num_averages (int): If 0, SMuRF output fromes to MCE are triggered
           by the sync box. A new frame is generated for each sync word.
           If > 0, then an output frame is generated for every num_averages
           number of smurf frames.
        filename (str): The filename to save the data to. If not provided,
           automatically uses the current timestamp.
        file_name_extend (bool): If True, appends the data file name with
           the current timestamp. This is a relic of Joes original code.
           Default is False and should probably always be False.
        data_frames (int): The number of frames to store. Works up to
           2000000, which is about a 5GB file. Default is 2000000
        gain (float): The number to multiply the data by. Default is 255.5
            which makes it match GCP units.
        """

        filter_freq = self.config.get('smurf_to_mce').get('filter_freq')
        filter_order = self.config.get('smurf_to_mce').get('filter_order')
        if filter_gain is None:
            filter_gain = self.config.get('smurf_to_mce').get('filter_gain')

        if num_averages is None:
            num_averages = self.config.get('smurf_to_mce').get('num_averages')
        if data_frames is None:
            data_frames = self.config.get('smurf_to_mce').get('data_frames')
        if file_name_extend is None:
            file_name_extend = self.config.get('smurf_to_mce').get('file_name_extend')

        if filename is None:
            filename = self.get_timestamp() + '.dat'
        data_file_name = os.path.join(self.data_dir, filename)

        flux_ramp_freq = self.get_flux_ramp_freq() * 1E3  # in Hz
        if flux_ramp_freq < 1000:
            flux_ramp_freq = 4000
            self.log('Flux ramp frequency is below 1kHz.'\
                      ' Setting a filter using 4kHz')

        b, a = signal.butter(filter_order, 2*filter_freq / flux_ramp_freq)

        with open(self.smurf_to_mce_file, "w") as f:
            f.write("num_averages " + str(num_averages) + '\n');
            f.write("receiver_ip " + self.smurf_to_mce_ip + '\n');
            f.write("port_number " + str(self.smurf_to_mce_port) + '\n')
            f.write("data_file_name " + data_file_name + '\n');
            f.write("file_name_extend " + str(int(file_name_extend)) + '\n')
            f.write("data_frames " + str(data_frames) + '\n')
            f.write("filter_order " + str(filter_order) +"\n");
            f.write("filter_gain " + str(filter_gain) +"\n");
            for n in range(0,filter_order+1):
                f.write("filter_a"+str(n)+" "+str(a[n]) + "\n")
            for n in range(0,filter_order+1):
                f.write("filter_b"+str(n)+" "+str(b[n]) + "\n")

        f.close()

        ret = {
            "config_file": self.smurf_to_mce_file,
            "num_averages": num_averages,
            "receiver_ip": self.smurf_to_mce_ip,
            "port_number": self.smurf_to_mce_port,
            "data_file_name": data_file_name,
            "file_name_extend": file_name_extend,
            "data_frames": data_frames,
            "flux_ramp_freq": flux_ramp_freq,
            "filter_order": filter_order,
            "filter_gain": filter_gain,
            "filter_a": a,
            "filter_b": b
        }

        return ret

<<<<<<< HEAD
    def make_gcp_mask(self, band=None, smurf_chans=None,
                      gcp_chans=None, read_gcp_mask=True,
                      mask_channel_offset=0, write_log=False):
=======

    def make_gcp_mask(self, band=None, smurf_chans=None, gcp_chans=None,
                      read_gcp_mask=True, mask_channel_offset=0):
>>>>>>> 17e952af
        """
        Makes the gcp mask. Only the channels in this mask will be stored
        by GCP.

        If no optional arguments are given, mask will contain all channels
        that are on. If both band and smurf_chans are supplied, a mask
        in the input order is created.

        Opt Args:
        ---------
        band (int array) : An array of band numbers. Must be the same
            length as smurf_chans
        smurf_chans (int_array) : An array of SMuRF channel numbers.
            Must be the same length as band.
        gcp_chans (int_array) : A list of smurf numbers to be passed
            on as GCP channels.
        read_gcp_mask (bool) : Whether to read in the new GCP mask file.
            If not read in, it will take no effect. Default is True.
        mask_channel_offset (int) : Offset to add to channel numbers in GCP
            mask file.  Default is 0.
        write_log (bool) : Whether to log the data or not. Default
            False.
        """
        if self.config.get('smurf_to_mce').get('mask_channel_offset') is not None:
            mask_channel_offset=int(self.config.get('smurf_to_mce').get('mask_channel_offset'))

        gcp_chans = np.array([], dtype=int)
        if smurf_chans is None and band is not None:
            band = np.ravel(np.array(band))
            n_chan = self.get_number_channels(band)
            gcp_chans = np.arange(n_chan) + n_chan*band
        elif smurf_chans is not None:
            keys = smurf_chans.keys()
            for k in keys:
                self.log('Band {}'.format(k))
                n_chan = self.get_number_channels(k)
                for ch in smurf_chans[k]:

                    # optionally shift by an offset.  The offset is applied
                    # circularly within each 512 channel band
                    channel_offset = mask_channel_offset
                    if (ch+channel_offset)<0:
                        channel_offset+=n_chan
                    if (ch+channel_offset+1)>n_chan:
                        channel_offset-=n_chan

                    gcp_chans = np.append(gcp_chans, ch + n_chan*k + channel_offset)

        if len(gcp_chans) > 512:
            self.log('WARNING: too many gcp channels!')
            return

        static_mask = self.config.get('smurf_to_mce').get('static_mask')
        if static_mask:
            self.log('NOT DYNAMICALLY GENERATING THE MASK. STATIC. SET static_mask=0 '+
                     'IN CFG TO DYNAMICALLY GENERATE MASKS!!!')
        else:
            self.log('Generating gcp mask file. {} channels added'.format(len(gcp_chans)))

            np.savetxt(self.smurf_to_mce_mask_file, gcp_chans, fmt='%i')
            self.pub.register_file(self.smurf_to_mce_mask_file, 'mask', format='txt')

        if read_gcp_mask:
            self.read_smurf_to_gcp_config(write_log=write_log)
        else:
            self.log('Warning: new mask has not been read in yet.')


    def bias_bump(self, bias_group, wait_time=.5, step_size=.001, duration=5,
                  fs=180., start_bias=None, make_plot=False, skip_samp_start=10,
                  high_current_mode=True, skip_samp_end=10, plot_channels=None,
                  gcp_mode=False, gcp_wait=.5, gcp_between=1., dat_file=None):
        """
        Toggles the TES bias high and back to its original state. From this, it
        calculates the electrical responsivity (sib), the optical responsivity (siq),
        and resistance.

        This is optimized for high_current_mode. For low current mode, you will need
        to step much slower. Try wait_time=1, step_size=.015, duration=10,
        skip_samp_start=50, skip_samp_end=50.

        Note that only the resistance is well defined now because the phase response
        has an un-set factor of -1. We will need to calibrate this out.

        Args:
        -----
        bias_group (int of int array): The bias groups to toggle. The response will
            return every detector that is on.

        Opt Args:
        --------
        wait_time (float) : The time to wait between steps
        step_size (float) : The voltage to step up and down in volts (for low
            current mode).
        duration (float) : The total time of observation
        fs (float) : Sample frequency.
        start_bias (float) : The TES bias to start at. If None, uses the current
            TES bias.
        skip_samp_start (int) : The number of samples to skip before calculating
            a DC level
        skip_samp_end (int) : The number of samples to skip after calculating a
            DC level.
        high_current_mode (bool) : Whether to observe in high or low current mode.
            Default is True.
        make_plot (bool) : Whether to make plots. Must set some channels in plot_channels.
        plot_channels (int array) : The channels to plot.
        dat_file (str) : filename to read bias-bump data from; if provided, data is read
            from file instead of being measured live

        Ret:
        ---
        bands (int array) : The bands
        channels (int array) : The channels
        resistance (float array) : The inferred resistance of the TESs in Ohms
        sib (float array) : The electrical responsivity. This may be incorrect until
            we define a phase convention. This is dimensionless.
        siq (float array) : The power responsivity. This may be incorrect until we
            define a phase convention. This is in uA/pW

        """
        if duration < 10* wait_time:
            self.log('Duration must bee 10x longer than wait_time for high enough' +
                     ' signal to noise.')
            return

        bias_group = np.ravel(np.array(bias_group))
        if start_bias is None:
            start_bias = np.array([])
            for bg in bias_group:
                start_bias = np.append(start_bias,
                                       self.get_tes_bias_bipolar(bg))
        else:
            start_bias = np.ravel(np.array(start_bias))

        n_step = int(np.floor(duration / wait_time / 2))

        i_bias = start_bias[0] / self.bias_line_resistance

        if high_current_mode:
            self.set_tes_bias_high_current(bias_group)
            i_bias *= self.high_low_current_ratio

        if dat_file is None:
            filename = self.stream_data_on()

            if gcp_mode:
                self.log('Doing GCP mode bias bump')
                for j, bg in enumerate(bias_group):
                    self.set_tes_bias_bipolar(bg, start_bias[j] + step_size,
                                           wait_done=False)
                time.sleep(gcp_wait)
                for j, bg in enumerate(bias_group):
                    self.set_tes_bias_bipolar(bg, start_bias[j],
                                          wait_done=False)
                time.sleep(gcp_between)
                for j, bg in enumerate(bias_group):
                    self.set_tes_bias_bipolar(bg, start_bias[j] + step_size,
                                           wait_done=False)
                time.sleep(gcp_wait)
                for j, bg in enumerate(bias_group):
                    self.set_tes_bias_bipolar(bg, start_bias[j],
                                          wait_done=False)

            else:
                # Sets TES bias high then low
                for i in np.arange(n_step):
                    for j, bg in enumerate(bias_group):
                        self.set_tes_bias_bipolar(bg, start_bias[j] + step_size,
                                              wait_done=False)
                    time.sleep(wait_time)
                    for j, bg in enumerate(bias_group):
                        self.set_tes_bias_bipolar(bg, start_bias[j],
                                              wait_done=False)
                        time.sleep(wait_time)

            self.stream_data_off()  # record data
        else:
            filename = dat_file

        if gcp_mode:
            return

        t, d, m = self.read_stream_data(filename)
        d *= self.pA_per_phi0/(2*np.pi*1.0E6) # Convert to microamps
        i_amp = step_size / self.bias_line_resistance * 1.0E6 # also uA
        if high_current_mode:
            i_amp *= self.high_low_current_ratio

        n_demod = int(np.floor(fs*wait_time))
        demod = np.append(np.ones(n_demod),-np.ones(n_demod))

        bands, channels = np.where(m!=-1)
        resp = np.zeros(len(bands))
        sib = np.zeros(len(bands))*np.nan

        # The vector to multiply by to get the DC offset
        n_tile = int(duration/wait_time/2)-1

        high = np.tile(np.append(np.append(np.nan*np.zeros(skip_samp_start),
                                           np.ones(n_demod-skip_samp_start-skip_samp_end)),
                                 np.nan*np.zeros(skip_samp_end+n_demod)),n_tile)
        low = np.tile(np.append(np.append(np.nan*np.zeros(n_demod+skip_samp_start),
                                          np.ones(n_demod-skip_samp_start-skip_samp_end)),
                                np.nan*np.zeros(skip_samp_end)),n_tile)

        timestamp = filename.split('/')[-1].split('.')[0]

        for i, (b, c) in enumerate(zip(bands, channels)):
            mm = m[b, c]
            # Convolve to find the start of the bias step
            conv = np.convolve(d[mm,:4*n_demod], demod, mode='valid')
            start_idx = (len(demod) + np.where(conv == np.max(conv))[0][0])%(2*n_demod)
            x = np.arange(len(low)) + start_idx

            # Calculate high and low state
            h = np.nanmean(high*d[mm,start_idx:start_idx+len(high)])
            l = np.nanmean(low*d[mm,start_idx:start_idx+len(low)])

            resp[i] = h-l
            sib[i] = resp[i] / i_amp

            if c in plot_channels:
                plt.figure()
                plt.plot(conv)

                plt.figure()
                plt.plot(d[mm])
                plt.axvline(start_idx, color='k', linestyle=':')
                plt.plot(x, h*high)
                plt.plot(x, l*low)
                plt.ylabel('TES current (uA)')
                plt.xlabel('Samples')
                plt.title(resp[i])
                plot_fn = '%s/%s_biasBump_b%d_ch%03d' % (self.plot_dir,\
                                                         timestamp,b,c)
                plt.savefig(plot_fn)
                self.pub.register_file(plot_fn, 'bias_bump', plot=True)

                self.log('Response plot saved to %s' % (plot_fn))

        resistance = np.abs(self.R_sh * (1-1/sib))
        siq = (2*sib-1)/(self.R_sh*i_amp) * 1.0E6/1.0E12  # convert to uA/pW

        ret = {}
        for b in np.unique(bands):
            ret[b] = {}
            idx = np.where(bands == b)[0]
            for i in idx:
                c = channels[i]
                ret[b][c] = {}
                ret[b][c]['resp'] = resp[i]
                ret[b][c]['R'] = resistance[i]
                ret[b][c]['Sib'] = sib[i]
                ret[b][c]['Siq'] = siq[i]
        #return bands, channels, resistance, sib, siq
        return ret


    def all_off(self):
        """
        Turns off everything. Does band off, flux ramp off, then TES bias off.
        """
        self.log('Turning off tones')
        bands = self.config.get('init').get('bands')
        for b in bands:
            self.band_off(b)

        self.log('Turning off flux ramp')
        self.flux_ramp_off()

        self.log('Turning off all TES biases')
        n_bias_groups = self._n_bias_groups
        for bg in np.arange(n_bias_groups):
            self.set_tes_bias_bipolar(bg, 0)


    def mask_num_to_gcp_num(self, mask_num):
        """
        Goes from the smurf2mce mask file to a gcp number.
        Inverse of gcp_num_to_mask_num.

        Args:
        -----
        mask_num (int) : The index in the mask file.

        Ret:
        ----
        gcp_num (int) : The index of the channel in GCP.
        """
        return (mask_num*33)%528+mask_num//16


    def gcp_num_to_mask_num(self, gcp_num):
        """
        Goes from a GCP number to the smurf2mce index.
        Inverse of mask_num_to_gcp_num

        Args:
        ----
        gcp_num (int) : The gcp index

        Ret:
        ----
        mask_num (int) : The index in the mask.
        """
        return (gcp_num*16)%528 + gcp_num//33


    def smurf_channel_to_gcp_num(self, band, channel, mask_file=None):
        """
        Converts from smurf channel (band and channel) to a gcp number

        Args:
        -----
        band (int) : The smurf band number
        channel (int) : The smurf channel number

        Opt Args:
        ---------
        mask_file (int array) : The mask file to convert between smurf channel
            and GCP number.

        Ret:
        ----
        gcp_num (int) : The GCP number
        """
        if mask_file is None:
            mask_file = self.smurf_to_mce_mask_file

        mask = self.make_mask_lookup(mask_file)

        if mask[band, channel] == -1:
            self.log('Band {} Ch {} not in mask file'.format(band, channel))
            return None

        return self.mask_num_to_gcp_num(mask[band, channel])


    def gcp_num_to_smurf_channel(self, gcp_num, mask_file=None):
        """
        Converts from gcp number to smurf channel (band and channel).

        Args:
        -----
        gcp_num (int) : The GCP number

        Opt Args:
        ---------
        mask_file (int array) : The mask file to convert between smurf channel
            and GCP number.

        Ret:
        ----
        band (int) : The smurf band number
        channel (int) : The smurf channel number
        """
        if mask_file is None:
            mask_file = self.smurf_to_mce_mask_file
        mask = np.loadtxt(mask_file)

        mask_num = self.gcp_num_to_mask_num(gcp_num)
        return int(mask[mask_num]//512), int(mask[mask_num]%512)


    def play_tone_file(self, band, tone_file=None, load_tone_file=True):
        """
        Plays the specified tone file on this band.  If no path provided
        for tone file, assumes the path to the correct tone file has
        already been loaded.

        Args:
        ----
        band (int) : Which band to play tone file on.

        Optional Args:
        --------------
        tone_file (str) : Path (including csv file name) to tone file.
                          If none given, uses whatever's already been loaded.
        load_tone_file (bool) : Whether or not to load the tone file.
                                The tone file is loaded per DAC, so if you
                                already loaded the tone file for this DAC you
                                don't have to do it again.
        """

        # the bay corresponding to this band.
        bay=self.band_to_bay(band)

        # load the tone file
        if load_tone_file:
            self.load_tone_file(bay,tone_file)

        # play it!
        self.log('Playing tone file {} on band {}'.format(tone_file,band),
                 self.LOG_USER)
        self.set_waveform_select(band,1)

    def stop_tone_file(self, band):
        """
        Stops playing tone file on the specified band and reverts
        to DSP.

        Args:
        ----
        band (int) : Which band to play tone file on.
        """

        self.set_waveform_select(band,0)

        # may need to do this, not sure.  Try without
        # for now.
        #self.set_dsp_enable(band,1)


    def get_gradient_descent_params(self, band):
        """
        Convenience function for getting all the serial
        gradient descent parameters

        Args:
        -----
        band (int): The band to query

        Ret:
        ----
        params (dict): A dictionary with all the gradient
            descent parameters
        """
        ret = {}
        ret['averages'] = self.get_gradient_descent_averages(band)
        ret['beta'] = self.get_gradient_descent_beta(band)
        ret['converge_hz'] = self.get_gradient_descent_converge_hz(band)
        ret['gain'] = self.get_gradient_descent_gain(band)
        ret['max_iters'] = self.get_gradient_descent_max_iters(band)
        ret['momentum'] = self.get_gradient_descent_momentum(band)
        ret['step_hz'] = self.get_gradient_descent_step_hz(band)

        return ret


    def set_fixed_tone(self,freq_mhz,drive,quiet=False):
        """
        Places a fixed tone at the requested frequency.  Asserts
        without doing anything if the requested resonator frequency
        falls outside of the usable 500 MHz bands, or if there are no
        unassigned channels available in the subband the requested
        frequency falls into (where a channel is deemed "assigned" if
        it has non-zero amplitude).

        Args:
        -----
        freq_mhz (float): The frequency in MHz at which to place a fixed tone.
        drive (int): The amplitude for the fixed tone (0-15 in recent fw revisions).

        Opt Args:
        ---------
        quiet (bool) : Whether to look at one channel
        """

        # Find which band the requested frequency falls into.
        bands=self.which_bands()
        band_centers_mhz=[self.get_band_center_mhz(b) for b in bands]

        band_idx=min(range(len(band_centers_mhz)), key=lambda i: abs(band_centers_mhz[i]-freq_mhz))
        band=bands[band_idx]
        band_center_mhz=band_centers_mhz[band_idx]

        # Confirm that the requested frequency falls into a 500 MHz
        # band that's usable in this fw.  If not, assert.
        assert (np.abs(freq_mhz-band_center_mhz)<250),'! Requested frequency (=%0.1f MHz) outside of the 500 MHz band with the closest band center (=%0.0f MHz).  Doing nothing!'%(freq_mhz,band_center_mhz)

	# Find subband this frequency falls in, and its channels.
        subband,foff=self.freq_to_subband(band,freq_mhz)
        subband_channels=self.get_channels_in_subband(band,subband)

	# Which channels in the subband are unallocated?
        allocated_channels=self.which_on(band)
        unallocated_channels=[chan for chan in subband_channels if chan not in allocated_channels]
        # If no unallocated channels available in the subband, assert.
        assert (len(unallocated_channels)),'! No unallocated channels available in subband (=%d).  Doing nothing!'%(subband)

        # Take lowest channel number in the list of unallocated
        # channels for this subband.
        channel=sorted(unallocated_channels)[0]

	# Put a fixed tone at the requested frequency
        self.set_center_frequency_mhz_channel(band,channel,foff)
        self.set_amplitude_scale_channel(band,channel,drive)
        self.set_feedback_enable_channel(band,channel,0)

        # Unless asked to be quiet, print where we're putting a fixed
        # tone.
        if not quiet:
            self.log('Setting a fixed tone at {0:.2f} MHz'.format(freq_mhz) + \
                     ' and amplitude {}'.format(drive), self.LOG_USER)

    # SHOULD MAKE A GET FIXED TONE CHANNELS FUNCTION - WOULD MAKE IT
    # EASIER TO CHANGE THINGS FAST USING THE ARRAY GET/SETS
    def turn_off_fixed_tones(self,band):
        """
        Turns off every channel which has nonzero amplitude but
        feedback set to zero.

        Args:
        -----
        freq_mhz (float): The frequency in MHz at which to place a fixed tone.
        drive (int): The amplitude for the fixed tone (0-15 in recent fw revisions).

        Opt Args:
        ---------
        quiet (bool) : Whether to look at one channel

        """
        amplitude_scale_array=self.get_amplitude_scale_array(band)
        feedback_enable_array=self.get_feedback_enable_array(band)

	# want to turn off all channels for which the amplitude is
	# nonzero, but feedback is not enabled.
        fixed_tone_channels=np.where((amplitude_scale_array*(1-feedback_enable_array))!=0)
        new_amplitude_scale_array=amplitude_scale_array.copy()
        new_amplitude_scale_array[fixed_tone_channels]=0

	# set by array, not by channel
        self.set_amplitude_scale_array(band,new_amplitude_scale_array)

    __hardware_logging_pause_event=None
    def pause_hardware_logging(self):
        self.__hardware_logging_pause_event.set()

    def resume_hardware_logging(self):
        self.__hardware_logging_pause_event.clear()

    __hardware_log_file=None
    def get_hardware_log_file(self):
        return self.__hardware_log_file

    _hardware_logging_thread=None
    __hardware_logging_stop_event=None
    def start_hardware_logging(self,filename=None):
        # Just in case somewhere the enable got set to false, explicitly enable here
        if filename is None:
            filename=str(self.get_timestamp())+'_hwlog.dat'
        self.__hardware_log_file = os.path.join(self.output_dir, filename)
        self.log('Starting hardware logging to file : {}'.format(self.__hardware_log_file),
                 self.LOG_USER)
        self.__hardware_logging_stop_event=threading.Event()
        self.__hardware_logging_pause_event=threading.Event()
        self._hardware_logging_thread = threading.Thread(target=self._hardware_logger, args=(self.__hardware_logging_pause_event,self.__hardware_logging_stop_event,))
        self._hardware_logging_thread.daemon = True
        self._hardware_logging_thread.start()

    def stop_hardware_logging(self):
        self.__hardware_logging_stop_event.set()
        self._hardware_logging_thread.join()
        self._hardware_logging_thread=None
        self.__hardware_log_file=None

    def _hardware_logger(self,pause_event,stop_event,wait_btw_sec=5):
        filename=self.get_hardware_log_file()
        import fcntl
        #counter=0
        while not stop_event.wait(wait_btw_sec):
            if not pause_event.isSet():
                hdr,entry=self.get_hardware_log_entry()
                # only write header once, if file doesn't exist yet if
                # file *does* already exist, check to make sure header
                # will be the same, otherwise the resulting data won't
                # make sense if multiple carriers are logging to the same
                # file.
                if not os.path.exists(filename):
                    with open(filename,'a') as logf:
                        logf.write(hdr)
                else:
                    with open(filename) as logf:
                        hdr2=logf.readline()
                        if not hdr.rstrip().split() == hdr2.rstrip().split():
                            self.log('Attempting to temperature log to an incompatible file.  Giving up without logging any data!',
                                     self.LOG_ERROR)
                            return

                with open(filename,'a') as logf:
                    # file locking so multiple hardware loggers running in
                    # multiple pysmurf sessions can write to the same
                    # requested file if desired
                    fcntl.flock(logf, fcntl.LOCK_EX)
                    logf.write(entry)
                    fcntl.flock(logf, fcntl.LOCK_UN)
                #counter+=1

    def get_hardware_log_entry(self):

        d={}
        d['epics_root']=lambda:self.epics_root
        d['ctime']=self.get_timestamp
        d['fpga_temp']=self.get_fpga_temp
        d['fpgca_vccint']=self.get_fpga_vccint
        d['fpgca_vccaux']=self.get_fpga_vccaux
        d['fpgca_vccbram']=self.get_fpga_vccbram
        d['cc_temp']=self.get_cryo_card_temp

        # probably should check for which AMCs are in in a smarter way
        bays=[]
        bands=self.which_bands()
        if 0 in bands:
            bays.append(0)
        if 4 in bands:
            bays.append(1)

        for bay in bays:
            for dac in [0,1]:
                d['bay%d_dac%d_temp'%(bay,dac)]=lambda:self.get_dac_temp(bay,dac)

        #AT THE MOMENT, WAY TOO SLOW
        # keep track of how many tones are on in each band
        #for band in bands:
        #    d['chans_b%d'%band]=lambda:len(self.which_on(band))

        # atca monitor
        d['atca_temp_fpga']=self.get_board_temp_fpga
        d['atca_temp_rtm']=self.get_board_temp_rtm
        d['atca_temp_amc0']=self.get_board_temp_amc0
        d['atca_temp_amc2']=self.get_board_temp_amc2
        d['atca_jct_temp_fpga']=self.get_junction_temp_fpga

        # regulator
        d['regulator_iout']=self.get_regulator_iout
        d['regulator_temp1']=self.get_regulator_temp1
        d['regulator_temp2']=self.get_regulator_temp2

        columns=[]
        names=[]
        fmt=''
        counter=0
        for key, value in d.items():
            columns.append(str(value()))
            names.append(key)
            fmt+='{0[%d]:<20}'%counter
            counter+=1
        fmt+='\n'

        hdr=fmt.format(names)
        row=fmt.format(columns)
        return hdr,row

    def play_tes_bipolar_waveform(self, bias_group, waveform, do_enable=True, **kwargs):
        """
        bias_group (int): The bias group
        """
        bias_order = self.bias_group_to_pair[:,0]
        dac_positives = self.bias_group_to_pair[:,1]
        dac_negatives = self.bias_group_to_pair[:,2]

        dac_idx = np.ravel(np.where(bias_order == bias_group))

        dac_positive = dac_positives[dac_idx][0]
        dac_negative = dac_negatives[dac_idx][0]

        # https://confluence.slac.stanford.edu/display/SMuRF/SMuRF+firmware#SMuRFfirmware-RTMDACarbitrarywaveforms
        # Target the two bipolar DACs assigned to this bias group:
        self.set_dac_axil_addr(0,dac_positive)
        self.set_dac_axil_addr(1,dac_negative)

        # Enable waveform generation (3=on both DACs)
        self.set_rtm_arb_waveform_enable(3)

        # Must enable the DACs (if not enabled already)
        if do_enable:
            self.set_rtm_slow_dac_enable(dac_positive, 2, **kwargs)
            self.set_rtm_slow_dac_enable(dac_negative, 2, **kwargs)

        # Load waveform into each DAC's LUT table.  Opposite sign so
        # they combine coherently
        self.set_rtm_arb_waveform_lut_table(0,waveform)
        self.set_rtm_arb_waveform_lut_table(1,-waveform)

        # Continous mode to play the waveform continuously
        self.set_rtm_arb_waveform_continuous(1)

    # Readback on which DACs are selected is broken right now,
    # so has to be specified.
    def stop_tes_bipolar_waveform(self, bias_group, zero=0, **kwargs):
        """
        bias_group (int): The bias group
        """
        # https://confluence.slac.stanford.edu/display/SMuRF/SMuRF+firmware#SMuRFfirmware-RTMDACarbitrarywaveforms
        # Target the two bipolar DACs assigned to this bias group:
        self.set_dac_axil_addr(0,0) # Disabled
        self.set_dac_axil_addr(1,0) # Disabled

        # Enable waveform generation (3=on both DACs)
        self.set_rtm_arb_waveform_enable(0)

        # Zero TES biases on this bias group
        self.set_tes_bias_bipolar(bias_group, 0)
<|MERGE_RESOLUTION|>--- conflicted
+++ resolved
@@ -2585,15 +2585,10 @@
 
         return ret
 
-<<<<<<< HEAD
+
     def make_gcp_mask(self, band=None, smurf_chans=None,
                       gcp_chans=None, read_gcp_mask=True,
                       mask_channel_offset=0, write_log=False):
-=======
-
-    def make_gcp_mask(self, band=None, smurf_chans=None, gcp_chans=None,
-                      read_gcp_mask=True, mask_channel_offset=0):
->>>>>>> 17e952af
         """
         Makes the gcp mask. Only the channels in this mask will be stored
         by GCP.
