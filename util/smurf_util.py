import numpy as np
from pysmurf.base import SmurfBase
from pysmurf.command.sync_group import SyncGroup as SyncGroup
import time
import os
import struct
import time
from scipy import signal
import shutil
import glob

class SmurfUtilMixin(SmurfBase):

    def take_debug_data(self, band, channel=None, nsamp=2**19, filename=None, 
                        IQstream=1, single_channel_readout=1, debug=False,
                        write_log=True):
        """
        Takes raw debugging data

        Args:
        -----
        band (int) : The band to take data on

        Opt Args:
        ---------
        single_channel_readout (int) : Whether to look at one channel
        channel (int) : The channel to take debug data on in single_channel_mode
        nsamp (int) : The number of samples to take
        filename (str) : The name of the file to save to.
        IQstream (int) : Whether to take the raw IQ stream.
        debug (bool) : 

        Ret:
        ----
        f (float array) : The frequency response
        df (float array) : The frequency error
        sync (float array) : The sync count
        """
        # Set proper single channel readout
        if channel is not None:
            if single_channel_readout == 1:
                self.set_single_channel_readout(band, 1, write_log=write_log)
                self.set_single_channel_readout_opt2(band, 0, write_log=write_log)
            elif single_channel_readout == 2:
                self.set_single_channel_readout(band, 0, write_log=write_log)
                self.set_single_channel_readout_opt2(band, 1, write_log=write_log)
            else:
                self.log('single_channel_readout must be 1 or 2', 
                    self.LOG_ERROR)
                raise ValueError('single_channel_readout must be 1 or 2')
            self.set_readout_channel_select(band, channel, write_log=write_log)
        else: # exit single channel otherwise
            self.set_single_channel_readout(band, 0, write_log=write_log)
            self.set_single_channel_readout_opt2(band, 0, write_log=write_log)

        # Set IQstream
        if IQstream==1:
            self.set_iq_stream_enable(band, 1, write_log=write_log)
        else:
            self.set_iq_stream_enable(band, 0, write_log=write_log)

        # set filename
        if filename is not None:
            data_filename = os.path.join(self.output_dir, filename+'.dat')
            self.log('Writing to file : {}'.format(data_filename),
                self.LOG_USER)
        else:
            timestamp = '%10i' % time.time()
            data_filename = os.path.join(self.output_dir, timestamp+'.dat')
            self.log('Writing to file : {}'.format(data_filename),
                self.LOG_USER)

        dtype = 'debug'
        dchannel = 0 # I don't really know what this means and I'm sorry -CY
        self.setup_daq_mux(dtype, dchannel, nsamp, band=band, debug=debug)
        self.log('Data acquisition in progress...', self.LOG_USER)
        char_array = [ord(c) for c in data_filename] # convert to ascii
        write_data = np.zeros(300, dtype=int)
        for j in np.arange(len(char_array)):
            write_data[j] = char_array[j]

        self.set_streamdatawriter_datafile(write_data) # write this

        self.set_streamdatawriter_open('True') # str and not bool

        bay=self.band_to_bay(band)
        self.set_trigger_daq(bay, 1, write_log=True) # this seems to = TriggerDM

        end_addr = self.get_waveform_end_addr(bay, engine=0) # why engine=0 here?

        time.sleep(1) # maybe unnecessary

        done=False
        while not done:
            done=True
            for k in range(4):
                wr_addr = self.get_waveform_wr_addr(bay, engine=0)
                empty = self.get_waveform_empty(bay, engine=k)
                if not empty:
                    done=False
            time.sleep(1)

        time.sleep(1) # do we need all of these?
        self.log('Finished acquisition', self.LOG_USER)
        
        self.log('Closing file...', self.LOG_USER)
        self.set_streamdatawriter_open('False')

        self.log('Done taking data', self.LOG_USER)

        if single_channel_readout > 0:
            f, df, sync = self.decode_single_channel(data_filename)
        else:
            f, df, sync = self.decode_data(data_filename)

        return f, df, sync

    # the JesdWatchdog will check if an instance of the JesdWatchdog is already
    # running and kill itself if there is
    def start_jesd_watchdog(self):
        import pysmurf.watchdog.JesdWatchdog as JesdWatchdog
        import subprocess
        import sys
        pid = subprocess.Popen([sys.executable,JesdWatchdog.__file__])

    # this function needs work...we're probably planning to transition
    # to calling the ipmi commands directly, instead of parsing the
    # output of commands like amc_dump_bsi.
    def get_amcc_dump_bsi(self,shm_ip='shm-smrf-sp01',slot=None):
        """
        Attempts to parse the output of amcc_dump_bsi.  Right now,
        just gets the FW git hash, details about the FW build and
        build string, and details on the AMCs.

        Optional Args:
        --------------
        slot (int): Which slot to run the amcc_dump_bsi query on.  If
                      none provided, will parse epics_root for the
                      slot number, assuming epics_root is
                      `smurf_server_s#` with # the slot number.
        shm_ip (str): The ip of the shelf manager.  Default is
                      'shm-smrf-sp01'.

        Returns:
        -------
        result_dict (dict): A dictionary of parsed results from amcc_dump_bsi.
        """

        if slot is None:
            # attempt to guess from epics prefix
            import re
            p = re.compile('smurf_server_s([0-9])')
            m = p.match(self.epics_root)
            assert (m is not None),'Unable to determine slot number from epics_root={}'.format(self.epics_root)
            slot=int(m.group(1))

        import subprocess
        result=subprocess.check_output(['amcc_dump_bsi','--all','%s/%d'%(shm_ip,slot)])
        result_string=result.decode('utf-8')

        print(result_string)
        
        # E.g.:
        # AMC 0 info: Aux: 01 Ser: 9f0000011d036a70 Type: 0a Ver: C03 BOM: 00 Tag: C03-A01-
        result_dict={}
        patterns={}
        patterns['AMC']=re.compile('AMC\s*([0-1])\s*info:\s*Aux:\s*(\d+)\s*Ser:\s*([a-z0-9]+)\s*Type:\s*([a-z0-9]+)\s*Ver:\s*(C[0-9][0-9])\s*BOM:\s*([0-9]+)\s*Tag:\s*([A-Z0-9a-z\-]+)')
        # E.g.:
        #"FW bld string: 'MicrowaveMuxBpEthGen2: Vivado v2018.3, pc95590 (x86_64), Built Tue Apr 30 13:35:05 PDT 2019 by mdewart'"
        patterns['FW']=re.compile('FW bld string:\s*\'(MicrowaveMuxBpEthGen2):\s*(Vivado)\s*(v2018.3),\s*(pc95590)\s*\((x86_64)\),\s*Built\s*(Tue)\s*(Apr)\s*(30)\s*(13):(35):(05)\s*(PDT)\s*(2019)\s*by\s*(mdewart)\'')

        # E.g.:
        patterns['FWGIThash']=re.compile('GIT hash:\s*([0-9a-z]+)')
        #'     GIT hash: 0000000000000000000000000000000000000000'

        for s in result_string.split('\n'):
            s=s.rstrip().lstrip()
            for key, p in patterns.items():
                m=p.match(s)
                if m is not None:
                    if key not in result_dict.keys():
                        result_dict[key]={}

                    if key is 'AMC':
                        bay=int(m.group(1))
                        result_dict[key][bay]={}
                        result_dict[key][bay]['Aux']=m.group(2)
                        result_dict[key][bay]['Ser']=m.group(3)
                        result_dict[key][bay]['Type']=m.group(4)
                        result_dict[key][bay]['Ver']=m.group(5)
                        result_dict[key][bay]['BOM']=m.group(6)
                        result_dict[key][bay]['Tag']=m.group(7)

                    if key is 'FWGIThash':
                        result_dict[key]['GIThash']=m.group(1)                    

                    if key is 'FW':
                        result_dict[key]['FWBranch']=m.group(1)
                        result_dict[key]['BuildSuite']=m.group(2)
                        result_dict[key]['BuildSuiteVersion']=m.group(3)
                        result_dict[key]['BuildPC']=m.group(4)
                        result_dict[key]['BuildArch']=m.group(5)
                        # skipping day spelled out
                        result_dict[key]['Month']=m.group(7)
                        result_dict[key]['Day']=m.group(8)
                        result_dict[key]['Hour']=m.group(9)
                        result_dict[key]['Minute']=m.group(10)
                        result_dict[key]['Second']=m.group(11)
                        result_dict[key]['TimeZone']=m.group(12)
                        result_dict[key]['Year']=m.group(13)
                        result_dict[key]['BuiltBy']=m.group(14)

        return result_dict

        
    def get_amcc_dump(self, ip='10.0.1.4',show_result=True):        
        import subprocess
        result=subprocess.check_output(['amcc_dump','--all','10.0.1.4'])
        result_string=result.decode('utf-8')

        tablebreak='================================================================================'
        ipslotbreak='--------------------------------------------------------------------------------'

        ## break into tables
        split_result_string=result_string.split(tablebreak)
        # drop white space
        split_result_string = list(filter(None,[s for s in split_result_string if not s.isspace()]))

        amcc_dump_dict = {}
        # loop over tables in returned data
        for ii in range(0,len(split_result_string),2):
            header = split_result_string[ii]
            table = split_result_string[ii+1]

            split_header=header.split('|')
            split_header = list(filter(None,[s.lstrip().rstrip() for s in split_header if not s.isspace()]))
            sh0=split_header[0]

            ipslotbreakcnt=[]
            ipslotbreakcntr=0
            split_table=table.split('\n')
            for s in split_table:
                if ipslotbreak in s:
                    ipslotbreakcntr+=1
                ipslotbreakcnt.append(ipslotbreakcntr)

            # loop over ip/slot combinations in returned data
            for jj in range(0,max(ipslotbreakcnt),2):
                this_ipslot_idxs=[ll for ll, xx in enumerate(ipslotbreakcnt) if xx in [jj,jj+1]]
                split_table_subset=np.array(split_table)[this_ipslot_idxs[1:]]
                split_table_subset=list(filter(None,[s.lstrip().rstrip() for s in split_table_subset if not s.isspace()]))
                ipslot=split_table_subset[0]
                table2=split_table_subset[2:]

                if 'RTM' in sh0 or 'Bay Raw GPIO' in sh0:
                    continue

                split_ipslot=ipslot.split('|')
                split_ipslot = list(filter(None,[s.lstrip().rstrip() for s in split_ipslot if not s.isspace()]))
                ip=split_ipslot[0].split('/')[0]
                slot=split_ipslot[0].split('/')[1]

                if ip not in amcc_dump_dict.keys():
                    amcc_dump_dict[ip]={}
                if int(slot) not in amcc_dump_dict[ip].keys():
                    amcc_dump_dict[ip][int(slot)]={}

                if sh0 not in amcc_dump_dict[ip][int(slot)].keys():
                    amcc_dump_dict[ip][int(slot)][sh0]={}

                #if sh0 is 'BAY':
                if sh0=="BAY":
                    split_table2=table2
                    split_table2=list(filter(None,[s.lstrip().rstrip() for s in split_table2]))
                    for split_table3 in split_table2:
                        split_table3=split_table3.split('|')
                        split_table3 = list(filter(None,[s for s in split_table3]))
                        st3k=split_table3[0].lstrip().rstrip()                
                        if st3k not in amcc_dump_dict[ip][int(slot)][sh0].keys():
                            amcc_dump_dict[ip][int(slot)][sh0][st3k]={}
                        #add data
                        for kk in range(1,len(split_header)-1):
                            shkk=split_header[kk]
                            st3kk=split_table3[kk].lstrip().rstrip()
                            if shkk not in amcc_dump_dict[ip][int(slot)][sh0][st3k].keys():
                                amcc_dump_dict[ip][int(slot)][sh0][st3k][shkk]=st3kk

        if show_result:
            import json
            print(json.dumps(amcc_dump_dict, indent = 4))

        return amcc_dump_dict


    # Shawn needs to make this better and add documentation.
    def estimate_phase_delay(self,band,n_samples=2**19,make_plot=True,show_plot=True,
                             save_plot=True,save_data=True,n_scan=5,timestamp=None,
                             uc_att=24,dc_att=0,freq_min=-2.5E8,freq_max=2.5E8):

        # For some reason, pyrogue flips out if you try to set refPhaseDelay
        # to zero in 071150b0.  This allows an offset ; the offset just gets
        # subtracted off the delay measurement with DSP after it's made.
        refPhaseDelay0=1
        refPhaseDelayFine0=0
        
        uc_att0=self.get_att_dc(band)
        dc_att0=self.get_att_uc(band)
        self.set_att_uc(band,uc_att,write_log=True)
        self.set_att_dc(band,dc_att,write_log=True)

        # only loop over dsp subbands in requested frequency range (to
        # save time)
        n_subbands = self.get_number_sub_bands(band)
        digitizer_frequency_mhz = self.get_digitizer_frequency_mhz(band)
        subband_half_width_mhz = digitizer_frequency_mhz/\
                             n_subbands
        band_center_mhz=self.get_band_center_mhz(band)
        subbands,subband_centers=self.get_subband_centers(band)
        subband_freq_min=-subband_half_width_mhz/2.
        subband_freq_max=subband_half_width_mhz/2.
        dsp_subbands=[]
        for sb,sbc in zip(subbands,subband_centers):
            # ignore unprocessed sub-bands
            if sb not in subbands:
                continue
            lower_sb_freq=sbc+subband_freq_min
            upper_sb_freq=sbc+subband_freq_max
            if lower_sb_freq>=(freq_min/1.e6-subband_half_width_mhz) and upper_sb_freq<=(freq_max/1.e6+subband_half_width_mhz):
                dsp_subbands.append(sb)

        if timestamp is None:
            timestamp=self.get_timestamp()

        if make_plot:
            import matplotlib.pyplot as plt
            if show_plot:
                plt.ion()
            else:
                plt.ioff()

        load_full_band_resp=False
        fbr_path='/data/smurf_data/20190702/1562052474/outputs'
        fbr_ctime=1562052477

        load_find_freq=False
        ff_path='/data/smurf_data/20190702/1562052474/outputs'
        ff_ctime=1562052881

        load_find_freq_check=False
        ff_corr_path='/data/smurf_data/20190702/1562052474/outputs'
        ff_corr_ctime=1562053274

        bay=int(band/4)
        amcc_dump_bsi_dict=self.get_amcc_dump_bsi()
        amc_dict=amcc_dump_bsi_dict['AMC'][bay]
        amc_sn=amc_dict['Tag']+amc_dict['Ver']

        fw_abbrev_sha=amcc_dump_bsi_dict['FWGIThash']['GIThash'][:7]
        #fw_dict=amcc_dump_bsi_dict['FW']
        #fw_build_date="Built {} {} {}:{}:{} {} {} by {}".format(fw_dict['Month'],
        #                                                        fw_dict['Day'],
        #                                                        fw_dict['Hour'],
        #                                                        fw_dict['Minute'],
        #                                                        fw_dict['Second'],
        #                                                        fw_dict['TimeZone'],
        #                                                        fw_dict['Year'],
        #                                                        fw_dict['BuiltBy'])

        # some special cases
        #if fw_build_date=='Built Apr 30 13:35:05 PDT 2019 by mdewart':
        #    fw_abbrev_sha='0eea5630'

        print('amc_sn={}'.format(amc_sn))
        print('fw_abbrev_sha={}'.format(fw_abbrev_sha))
        #print('fw_build_date={}'.format(fw_build_date))

        self.band_off(band)
        self.flux_ramp_off()

        freq_cable=None
        resp_cable=None
        if load_full_band_resp:
            self.log('Loading full band resp data')
            fbr_freq_file=os.path.join(fbr_path,'%d_freq_full_band_resp.txt'%fbr_ctime)
            fbr_real_resp_file=os.path.join(fbr_path,'%d_real_full_band_resp.txt'%fbr_ctime)
            fbr_complex_resp_file=os.path.join(fbr_path,'%d_imag_full_band_resp.txt'%fbr_ctime)

            freq_cable = np.loadtxt(fbr_freq_file)
            real_resp_cable = np.loadtxt(fbr_real_resp_file)
            complex_resp_cable = np.loadtxt(fbr_complex_resp_file)
            resp_cable = real_resp_cable + 1j*complex_resp_cable
        else:
            self.log('Running full band resp')
            freq_cable, resp_cable = self.full_band_resp(band, n_samples=n_samples, \
                                                      make_plot=make_plot, \
                                                      save_data=save_data, \
                                                      n_scan=n_scan)

        idx_cable = np.where( (freq_cable > freq_min) & (freq_cable < freq_max) )

        cable_z = np.polyfit(freq_cable[idx_cable], np.unwrap(np.angle(resp_cable[idx_cable])), 1)
        cable_p = np.poly1d(cable_z)
        cable_delay_us=np.abs(1.e6*cable_z[0]/2/np.pi)

        freq_cable_subset=freq_cable[idx_cable]
        resp_cable_subset=resp_cable[idx_cable]
        #### done measuring cable delay

        #### start measuring dsp delay (cable+processing)
        # Zero refPhaseDelay and refPhaseDelayFine to get uncorrected phase
        # delay.
        # max is 7
        self.set_ref_phase_delay(band,refPhaseDelay0)
        # max is 255
        self.set_ref_phase_delay_fine(band,refPhaseDelayFine0)

        freq_dsp=None
        resp_dsp=None
        if load_find_freq:
            self.log('Loading DSP frequency sweep data')
            ff_freq_file=os.path.join(ff_path,'%d_amp_sweep_freq.txt'%ff_ctime)
            ff_resp_file=os.path.join(ff_path,'%d_amp_sweep_resp.txt'%ff_ctime)

            freq_dsp=np.loadtxt(ff_freq_file)
            resp_dsp=np.loadtxt(ff_resp_file,dtype='complex')
        else:
            self.log('Running find_freq')
            freq_dsp,resp_dsp=self.find_freq(band,subband=dsp_subbands)
            ## not really faster if reduce n_step or n_read...somehow.
            #freq_dsp,resp_dsp=self.full_band_ampl_sweep(band, subband=dsp_subbands, drive=drive, n_read=2, n_step=n_step)

        # only preserve data in the subband half width
        freq_dsp_subset=[]
        resp_dsp_subset=[]
        for sb,sbc in zip(subbands,subband_centers):
            freq_subband=freq_dsp[sb]-sbc
            idx = np.where( ( freq_subband > subband_freq_min ) & (freq_subband < subband_freq_max) )
            freq_dsp_subset.extend(freq_dsp[sb][idx])
            resp_dsp_subset.extend(resp_dsp[sb][idx])

        freq_dsp_subset=np.array(freq_dsp_subset)
        resp_dsp_subset=np.array(resp_dsp_subset)

        idx_dsp = np.where( (freq_dsp_subset > freq_min) & (freq_dsp_subset < freq_max) )    

        # restrict to requested frequencies only
        freq_dsp_subset=freq_dsp_subset[idx_dsp]
        resp_dsp_subset=resp_dsp_subset[idx_dsp]

        # to Hz
        freq_dsp_subset=(freq_dsp_subset)*1.0E6

        # fit
        dsp_z = np.polyfit(freq_dsp_subset, np.unwrap(np.angle(resp_dsp_subset)), 1)
        dsp_p = np.poly1d(dsp_z)
        dsp_delay_us=np.abs(1.e6*dsp_z[0]/2/np.pi)

        # if refPhaseDelay0 or refPhaseDelayFine0 aren't zero, must add into
        # delay here 
        dsp_delay_us+=refPhaseDelay0/(subband_half_width_mhz/2.)
        dsp_delay_us-=refPhaseDelayFine0/(digitizer_frequency_mhz/2)

        ## compute refPhaseDelay and refPhaseDelayFine
        refPhaseDelay=int(np.ceil(dsp_delay_us*(subband_half_width_mhz/2.)))
        refPhaseDelayFine=int(np.round((digitizer_frequency_mhz/2/(subband_half_width_mhz/2.)*(refPhaseDelay-dsp_delay_us*(subband_half_width_mhz/2.)))))
        processing_delay_us=dsp_delay_us-cable_delay_us

        print('-------------------------------------------------------')
        print('Estimated refPhaseDelay={}'.format(refPhaseDelay))
        print('Estimated refPhaseDelayFine={}'.format(refPhaseDelayFine))
        print('Estimated processing_delay_us={}'.format(processing_delay_us))
        print('-------------------------------------------------------')

        #### done measuring dsp delay (cable+processing)

        #### start measuring total (DSP) delay with estimated correction applied
        # Zero refPhaseDelay and refPhaseDelayFine to get uncorrected phase
        # delay.
        # max is 7
        self.set_ref_phase_delay(band,refPhaseDelay)
        # max is 255
        self.set_ref_phase_delay_fine(band,refPhaseDelayFine)

        freq_dsp_corr=None
        resp_dsp_corr=None
        if load_find_freq_check:
            self.log('Loading delay-corrected DSP frequency sweep data')
            ff_corr_freq_file=os.path.join(ff_corr_path,'%d_amp_sweep_freq.txt'%ff_corr_ctime)
            ff_corr_resp_file=os.path.join(ff_corr_path,'%d_amp_sweep_resp.txt'%ff_corr_ctime)

            freq_dsp_corr=np.loadtxt(ff_corr_freq_file)
            resp_dsp_corr=np.loadtxt(ff_corr_resp_file,dtype='complex')
        else:
            self.log('Running find_freq')
            freq_dsp_corr,resp_dsp_corr=self.find_freq(band,dsp_subbands)

        freq_dsp_corr_subset=[]
        resp_dsp_corr_subset=[]
        for sb,sbc in zip(subbands,subband_centers):
            freq_subband=freq_dsp_corr[sb]-sbc
            idx = np.where( ( freq_subband > subband_freq_min ) & (freq_subband < subband_freq_max) )
            freq_dsp_corr_subset.extend(freq_dsp_corr[sb][idx])
            resp_dsp_corr_subset.extend(resp_dsp_corr[sb][idx])

        freq_dsp_corr_subset=np.array(freq_dsp_corr_subset)
        resp_dsp_corr_subset=np.array(resp_dsp_corr_subset)

        # restrict to requested frequency subset
        idx_dsp_corr = np.where( (freq_dsp_corr_subset > freq_min) & (freq_dsp_corr_subset < freq_max) )    

        # restrict to requested frequencies only
        freq_dsp_corr_subset=freq_dsp_corr_subset[idx_dsp_corr]
        resp_dsp_corr_subset=resp_dsp_corr_subset[idx_dsp_corr]    

        # to Hz
        freq_dsp_corr_subset=(freq_dsp_corr_subset)*1.0E6

        # fit
        dsp_corr_z = np.polyfit(freq_dsp_corr_subset, np.unwrap(np.angle(resp_dsp_corr_subset)), 1)
        dsp_corr_p = np.poly1d(dsp_corr_z)
        dsp_corr_delay_us=np.abs(1.e6*dsp_corr_z[0]/2/np.pi)
        #### done measuring total (DSP) delay with estimated correction applied

        # plot unwraped phase in top panel, subtracted in bottom

        fig, ax = plt.subplots(3, figsize=(6,7.5), sharex=True)

        f_cable_plot = (freq_cable_subset) / 1.0E6
        cable_phase = np.unwrap(np.angle(resp_cable_subset))

        f_dsp_plot = (freq_dsp_subset) / 1.0E6
        dsp_phase = np.unwrap(np.angle(resp_dsp_subset))

        f_dsp_corr_plot = (freq_dsp_corr_subset) / 1.0E6
        dsp_corr_phase = np.unwrap(np.angle(resp_dsp_corr_subset))

        ax[0].set_title('AMC {}, Bay {}, Band {} Cable Delay'.format(amc_sn,bay,band))
        ax[0].plot(f_cable_plot,cable_phase,label='Cable (full_band_resp)',c='g',lw=3)
        ax[0].plot(f_cable_plot,cable_p(f_cable_plot*1.0E6),'m--',label='Cable delay fit',lw=3)

        ax[1].set_title('AMC {}, Bay {}, Band {} DSP Delay'.format(amc_sn,bay,band))
        ax[1].plot(f_dsp_plot,dsp_phase,label='DSP (find_freq)',c='c',lw=3)
        ax[1].plot(f_dsp_plot,dsp_p(f_dsp_plot*1.0E6),c='orange',ls='--',label='DSP delay fit',lw=3)

        ax[0].set_ylabel("Phase [rad]")
        ax[0].set_xlabel('Frequency offset from band center [MHz]')

        ax[1].set_ylabel("Phase [rad]")
        ax[1].set_xlabel('Frequency offset from band center [MHz]')

        ax[0].legend(loc='lower left',fontsize=8)
        ax[1].legend(loc='lower left',fontsize=8)

        bbox = dict(boxstyle="round", ec='w', fc='w', alpha=.65)        
        ax[0].text(.97, .90, 'cable delay={:.5f} us'.format(cable_delay_us),
                   transform=ax[0].transAxes, fontsize=10,
                   bbox=bbox,horizontalalignment='right')

        ax[1].text(.97, .90, 'dsp delay={:.5f} us'.format(dsp_delay_us),
                   transform=ax[1].transAxes, fontsize=10,
                   bbox=bbox,horizontalalignment='right')

        cable_residuals=cable_phase-(cable_p(f_cable_plot*1.0E6))
        ax[2].plot(f_cable_plot,cable_residuals-np.median(cable_residuals),label='Cable (full_band_resp)',c='g')
        dsp_residuals=dsp_phase-(dsp_p(f_dsp_plot*1.0E6))
        ax[2].plot(f_dsp_plot,dsp_residuals-np.median(dsp_residuals),label='DSP (find_freq)',c='c')
        ax[2].plot(f_dsp_corr_plot,dsp_corr_phase-np.median(dsp_corr_phase),label='DSP corrected (find_freq)',c='m')
        ax[2].set_title('AMC {}, Bay {}, Band {} Residuals'.format(amc_sn,bay,band))
        ax[2].set_ylabel("Residual [rad]")
        ax[2].set_xlabel('Frequency offset from band center [MHz]')
        ax[2].set_ylim([-5,5])

        ax[2].text(.97, .92, 'refPhaseDelay={}'.format(refPhaseDelay),
                   transform=ax[2].transAxes, fontsize=8,
                   bbox=bbox,horizontalalignment='right')
        ax[2].text(.97, .84, 'refPhaseDelayFine={}'.format(refPhaseDelayFine),
                   transform=ax[2].transAxes, fontsize=8,
                   bbox=bbox,horizontalalignment='right')
        ax[2].text(.97, .76, 'processing delay={:.5f} us (fw={})'.format(processing_delay_us,fw_abbrev_sha),
                   transform=ax[2].transAxes, fontsize=8,
                   bbox=bbox,horizontalalignment='right')
        ax[2].text(.97, .68, 'delay post-correction={:.3f} ns'.format(dsp_corr_delay_us*1000.),
                   transform=ax[2].transAxes, fontsize=8,
                   bbox=bbox,horizontalalignment='right')

        ax[2].legend(loc='upper left',fontsize=8)

        plt.tight_layout()

        if save_plot:
            save_name = '{}_b{}_delay.png'.format(timestamp,band)
            plt.savefig(os.path.join(self.plot_dir, save_name),
                        bbox_inches='tight')
            if not show_plot:
                plt.close()

        self.set_att_uc(band,uc_att0,write_log=True)
        self.set_att_dc(band,dc_att0,write_log=True)        
    
    def process_data(self, filename, dtype=np.uint32):
        """
        reads a file taken with take_debug_data and processes it into
           data + header

        Args:
        -----
        filename (str): path to file

        Optional:
        dtype (np dtype): datatype to cast to, defaults unsigned 32 bit int

        Returns:
        -----
        header (np array)
        data (np array)
        """
        n_chan = 2 # number of stream channels
        header_size = 4 # 8 bytes in 16-bit word

        rawdata = np.fromfile(filename, dtype='<u4').astype(dtype)

        # -1 is equiv to [] in Matlab
        rawdata = np.transpose(np.reshape(rawdata, (n_chan, -1))) 

        if dtype==np.uint32:
            header = rawdata[:2, :]
            data = np.delete(rawdata, (0,1), 0).astype(dtype)
        elif dtype==np.int32:
            header = np.zeros((2,2))
            header[:,0] = rawdata[:2,0].astype(np.uint32)
            header[:,1] = rawdata[:2,1].astype(np.uint32)
            data = np.double(np.delete(rawdata, (0,1), 0))
        elif dtype==np.int16:
            header1 = np.zeros((4,2))
            header1[:,0] = rawdata[:4,0].astype(np.uint16)
            header1[:,1] = rawdata[:4,1].astype(np.uint16)
            header1 = np.double(header1)
            header = header1[::2] + header1[1::2] * (2**16) # what am I doing
        else:
            raise TypeError('Type {} not yet supported!'.format(dtype))
        if header[1,1] == 2:
            header = np.fliplr(header)
            data = np.fliplr(data)

        return header, data

    
    def decode_data(self, filename, swapFdF=False, recast=True, truncate=True):
        """
        take a dataset from take_debug_data and spit out results

        Args:
        -----
        filename (str): path to file

        Opt Args:
        ---------
        swapFdF (bool): whether the F and dF (or I/Q) streams are flipped
        recast (bool): Whether to recast from size n_channels_processed to n_channels. Default
            True.

        Returns:
        -----
        [f, df, sync] if iqStreamEnable = 0
        [I, Q, sync] if iqStreamEnable = 1
        """
        n_proc = self.get_number_processed_channels()
        n_chan = self.get_number_channels()

        n_subbands = self.get_number_sub_bands()
        digitizer_frequency_mhz = self.get_digitizer_frequency_mhz()
        subband_half_width_mhz = (digitizer_frequency_mhz / n_subbands)

        if swapFdF:
            nF = 1 # weirdly, I'm not sure this information gets used
            nDF = 0
        else:
            nF = 0
            nDF = 1

        header, rawdata = self.process_data(filename)

        # decode strobes
        strobes = np.floor(rawdata / (2**30))
        data = rawdata - (2**30)*strobes
        ch0_strobe = np.remainder(strobes, 2)
        flux_ramp_strobe = np.floor((strobes - ch0_strobe) / 2)

        # decode frequencies
        ch0_idx = np.where(ch0_strobe[:,0] == 1)[0]
        f_first = ch0_idx[0]
        f_last = ch0_idx[-1]

        freqs = data[f_first:f_last, 0]
        neg = np.where(freqs >= 2**23)[0]
        f = np.double(freqs)
        if len(neg) > 0:
            f[neg] = f[neg] - 2**24
            
        if np.remainder(len(f), n_proc)!=0:
            if truncate:
                self.log('Number of points in f not a multiple of {}. Truncating f to the nearest multiple of {}.'.format(n_proc,n_proc),
                         self.LOG_USER)
                f=f[:(len(f)-np.remainder(len(f),n_proc))]
            else:
                self.log('Number of points in f not a multiple of {}. Cannot decode'.format(n_proc),
                         self.LOG_ERROR)                
        f = np.reshape(f, (-1, n_proc)) * subband_half_width_mhz / 2**23             
            
        # frequency errors
        ch0_idx_df = np.where(ch0_strobe[:,1] == 1)[0]
        if len(ch0_idx_df) > 0:
            d_first = ch0_idx_df[0]
            d_last = ch0_idx_df[-1]
            dfreq = data[d_first:d_last, 1]
            neg = np.where(dfreq >= 2**23)[0]
            df = np.double(dfreq)
            if len(neg) > 0:
                df[neg] = df[neg] - 2**24

            if np.remainder(len(df), n_proc)!=0:
                if truncate:
                    self.log('Number of points in df not a multiple of {}. Truncating df to the nearest multiple of {}.'.format(n_proc,n_proc),
                             self.LOG_USER)
                    df=df[:(len(df)-np.remainder(len(df),n_proc))]
                else:
                    self.log('Number of points in df not a multiple of {}. Cannot decode'.format(n_proc),
                             self.LOG_ERROR)                
            df = np.reshape(df, (-1, n_proc)) * subband_half_width_mhz / 2**23 
                
        else:
            df = []

        if recast:
            nsamp, nprocessed = np.shape(f)
            nsamp_df, _ = np.shape(df)
            if nsamp != nsamp_df:
                self.log('f and df are different sizes. Choosing the smaller'
                         ' value. Not sure why this is happening.')
                nsamp = np.min([nsamp, nsamp_df])
        
            ftmp = np.zeros((nsamp, n_chan))
            dftmp = np.zeros_like(ftmp)

            processed_ind = self.get_processed_channels()
            ftmp[:, processed_ind] = f[:nsamp]
            dftmp[:, processed_ind] = df[:nsamp]
        
            f = ftmp
            df = dftmp
            
        return f, df, flux_ramp_strobe

    def decode_single_channel(self, filename, swapFdF=False):
        """
        decode take_debug_data file if in singlechannel mode

        Args:
        -----
        filename (str): path to file to decode

        Optional:
        swapFdF (bool): whether to swap f and df streams

        Returns:
        [f, df, sync] if iq_stream_enable = False
        [I, Q, sync] if iq_stream_enable = True
        """

        n_subbands = self.get_number_sub_bands()
        digitizer_frequency_mhz = self.get_digitizer_frequency_mhz()
        subband_half_width_mhz = (digitizer_frequency_mhz / n_subbands)

        if swapFdF:
            nF = 1
            nDF = 0
        else:
            nF = 0
            nDF = 1

        header, rawdata = self.process_data(filename)

        # decode strobes
        strobes = np.floor(rawdata / (2**30))
        data = rawdata - (2**30)*strobes
        ch0_strobe = np.remainder(strobes, 2)
        flux_ramp_strobe = np.floor((strobes - ch0_strobe) / 2)

        # decode frequencies
        freqs = data[:,nF]
        neg = np.where(freqs >= 2**23)[0]
        f = np.double(freqs)
        if len(neg) > 0:
            f[neg] = f[neg] - 2**24

        f = np.transpose(f) * subband_half_width_mhz / 2**23

        dfreqs = data[:,nDF]
        neg = np.where(dfreqs >= 2**23)[0]
        df = np.double(dfreqs)
        if len(neg) > 0:
            df[neg] = df[neg] - 2**24

        df = np.transpose(df) * subband_half_width_mhz / 2**23

        return f, df, flux_ramp_strobe

    def take_stream_data(self, meas_time, gcp_mode=True,
                         num_averages=20):
        """
        Takes streaming data for a given amount of time

        Args:
        -----
        meas_time (float) : The amount of time to observe for in seconds

        Opt Args:
        ---------
        gcp_mode (bool) : Determines whether to write data using the 
            smurf2mce (gcp) mode. Default is True.
        num_averages (int) : The number of 4kHz frames to average
            before writing to disk.

        Returns:
        --------
        data_filename (string): The fullpath to where the data is stored
        """
        self.log('Starting to take data.', self.LOG_USER)
        data_filename = self.stream_data_on(gcp_mode=gcp_mode,
                                            num_averages=num_averages)
        time.sleep(meas_time)
        self.stream_data_off(gcp_mode=gcp_mode)
        self.log('Done taking data.', self.LOG_USER)
        return data_filename


    def stream_data_on(self, write_config=False, gcp_mode=True,
                       num_averages=20):
        """
        Turns on streaming data.

        Opt Args:
        ---------
        gcp_mode (bool) : Determines whether to write data using the 
            smurf2mce (gcp) mode. Default is True.
        num_averages (int) : The number of 4kHz frames to average
            before writing to disk.

        Returns:
        --------
        data_filename (string): The fullpath to where the data is stored
        """
        bands = self.config.get('init').get('bands')
        
        # Check if flux ramp is non-zero
        ramp_max_cnt = self.get_ramp_max_cnt()
        if ramp_max_cnt == 0:
            self.log('Flux ramp frequency is zero. Cannot take data.', 
                self.LOG_ERROR)
        else:
            # check which flux ramp relay state we're in
            # read_ac_dc_relay_status() should be 0 in DC mode, 3 in
            # AC mode.  this check is only possible if you're using
            # one of the newer C02 cryostat cards.
            flux_ramp_ac_dc_relay_status=self.C.read_ac_dc_relay_status()
            if flux_ramp_ac_dc_relay_status == 0:
                self.log("FLUX RAMP IS DC COUPLED.", self.LOG_USER)
            elif flux_ramp_ac_dc_relay_status == 3:
                self.log("Flux ramp is AC-coupled.", self.LOG_USER)
            else:
                self.log("flux_ramp_ac_dc_relay_status = " +
                         "{} - NOT A VALID STATE.".format(flux_ramp_ac_dc_relay_status),
                         self.LOG_ERROR)
            
            # start streaming before opening file to avoid transient filter step
            self.set_stream_enable(1, write_log=False)
            time.sleep(.1)

            # Make the data file
            timestamp = self.get_timestamp()
            data_filename = os.path.join(self.output_dir, timestamp+'.dat')

            # Optionally write PyRogue configuration
            if write_config:
                config_filename=os.path.join(self.output_dir, timestamp+'.yml')
                self.log('Writing PyRogue configuration to file : {}'.format(config_filename), 
                     self.LOG_USER)
                self.write_config(config_filename)
<<<<<<< HEAD
                # short wait
=======
                # When deployed first HB to Princeton, caputs just following this
                # were timing out ; adding wait.
>>>>>>> 1070c4ef
                time.sleep(5.)

            self.log('Writing to file : {}'.format(data_filename), 
                self.LOG_USER)
            if gcp_mode:
                ret = self.make_smurf_to_gcp_config(filename=data_filename,
                                                    num_averages=num_averages)
                smurf_chans = {}
                for b in bands:
                    smurf_chans[b] = self.which_on(b)
                self.make_gcp_mask(smurf_chans=smurf_chans)
                shutil.copy(self.smurf_to_mce_mask_file,
                            os.path.join(self.output_dir, timestamp+'_mask.txt'))
                self.read_smurf_to_gcp_config()
            else:
                self.set_streaming_datafile(data_filename)

            if gcp_mode:
                self.set_smurf_to_gcp_writer(True, write_log=True)
            else:
                self.set_streaming_file_open(1)  # Open the file

            return data_filename
        

    def stream_data_off(self, gcp_mode=True):
        """
        Turns off streaming data on specified band

        Args:
        -----
        bands (int array) : The band to turn off stream data
        """
        bands = self.config.get('init').get('bands')
        if gcp_mode:
            self.set_smurf_to_gcp_writer(False, write_log=True)
        else:
            self.set_streaming_file_open(0)  # Close the file


    def read_stream_data(self, datafile, channel=None, 
                         unwrap=True, gcp_mode=True, n_samp=None):
        """
        Loads data taken with the fucntion stream_data_on

        Args:
        -----
        datafile (str): The full path to the data to read

        Opt Args:
        ---------
        channel (int or int array): The channels to load. If None,
           loads all channels
        unwrap (bool): Whether to unwrap the data
        """
        if gcp_mode:
            self.log('Treating data as GCP file')
            timestamp, phase, mask = self.read_stream_data_gcp_save(datafile,
                channel=channel, unwrap=unwrap, n_samp=n_samp)
            return timestamp, phase, mask


        file_writer_header_size = 2  # 32-bit words

        with open(datafile, mode='rb') as file:
            file_content = file.read()

        version = file_content[8]
        self.log('Version: %s' % (version))

        self.log('Data version {}'.format(version), self.LOG_INFO)

        if version == 0:
            smurf_header_size = 4  # 32-bit words
            header_size = file_writer_header_size + smurf_header_size
            smurf_data_size = 1024;  # 32-bit words
            nominal_frame_size = header_size + smurf_data_size;


            # Convert binary file to int array. The < indicates little-endian
            raw_dat = np.asarray(struct.unpack("<" + "i" * 
                ((len(file_content)) // 4), file_content))

            # To do : add bad frame check
            frame_start = np.ravel(np.where(1 + raw_dat/4==nominal_frame_size))
            n_frame = len(frame_start)

            I = np.zeros((512, n_frame))
            Q = np.zeros((512, n_frame))
            timestamp = np.zeros(n_frame)

            for i in np.arange(n_frame):
                timestamp[i] = raw_dat[frame_start[i]+2]
                start = frame_start[i] + header_size
                end = start + 512*2
                I[:,i] = raw_dat[start:end:2]
                Q[:,i] = raw_dat[start+1:end+1:2]

            phase = np.arctan2(Q, I)

        elif version == 1:
            # this works if we've already remove dropped frames.  
            # Use timestamp/frame counter to look for drops
            keys = ['h0', 'h1', 'version', 'crate_id', 'slot_number', 
                'number_of_channels', 'rtm_dac_config0', 'rtm_dac_config1',  
                'rtm_dac_config2', 'rtm_dac_config3', 'rtm_dac_config4', 
                'rtm_dac_config5', 'flux_ramp_increment', 'flux_ramp_start', 
                'base_rate_since_1_Hz', 'base_rate_since_TM', 'timestamp_ns', 
                'timestamp_s', 'fixed_rate_marker', 'sequence_counter', 
                'tes_relay','mce_word'
            ]

            data_keys = [f'data{i}' for i in range(4096)]

            keys.extend(data_keys)

            keys_dict = dict(zip(keys, range(len(keys))))

            frames = [i for i in 
                struct.Struct('2I2BHI6Q6IH2xI2Q24x4096h').iter_unpack(file_content)]


            
            if channel is None:
                phase = np.zeros((512, len(frames)))
                for i in range(512):
                    k = i + 1024
                    phase[i,:] = np.asarray([j[keys_dict[f'data{k}']] for j in 
                                             frames])
            else:
                print('Loading only channel {}'.format(channel))
                k = channel
                phase = np.zeros(len(frames))
                phase = np.asarray([j[keys_dict[f'data{k}']] for j in frames])

            phase = phase.astype(float) / 2**15 * np.pi # scale to rad
            timestamp = [i[keys_dict['sequence_counter']] for i in frames]

        else:
            raise Exception(f'Frame version {version} not supported')

        if unwrap:
            phase = np.unwrap(phase, axis=-1)

        return timestamp, phase

    def read_stream_data_gcp_save(self, datafile, channel=None,
        unwrap=True, downsample=1, n_samp=None):
        """
        Reads the special data that is designed to be a copy of the GCP data.

        Args:
        -----
        datafile (str): The full path to the data made by stream_data_on
        
        Opt Args:
        ---------
        channel (int or int array): Channels to load.
        unwrap (bool) : Whether to unwrap units of 2pi. Default is True.
        downsample (int): The amount to downsample.

        Ret:
        ----
        t (float array): The timestamp data
        d (float array): The resonator data in units of phi0
        m (int array): The maskfile that maps smurf num to gcp num
        """
        try:
            datafile = glob.glob(datafile+'*')[-1]
        except:
            print('datafile=%s'%datafile)

        self.log('Reading {}'.format(datafile))

        if channel is not None:
            self.log('Only reading channel {}'.format(channel))


        keys = ['protocol_version','crate_id','slot_number','number_of_channels',
                'rtm_dac_config0', 'rtm_dac_config1', 'rtm_dac_config2', 
                'rtm_dac_config3', 'rtm_dac_config4', 'rtm_dac_config5',
                'flux_ramp_increment','flux_ramp_start', 'rate_since_1Hz', 
                'rate_since_TM', 'nanoseconds', 'seconds', 'fixed_rate_marker',
                'sequence_counter', 'tes_relay_config', 'mce_word', 
                'user_word0', 'user_word1', 'user_word2'
        ]

        data_keys = [f'data{i}' for i in range(528)]

        keys.extend(data_keys)
        keys_dict = dict(zip(keys, range(len(keys))))

        # Read in all channels by default
        if channel is None:
            channel = np.arange(512)

        channel = np.ravel(np.asarray(channel))
        n_chan = len(channel)

        # Indices for input channels
        channel_mask = np.zeros(n_chan, dtype=int)
        for i, c in enumerate(channel):
            channel_mask[i] = keys_dict['data{}'.format(c)]

        eval_n_samp = False
        if n_samp is not None:
            eval_n_samp = True

        # Make holder arrays for phase and timestamp
        phase = np.zeros((n_chan,0))
        timestamp2 = np.array([])
        counter = 0
        n = 20000  # Number of elements to load at a time
        tmp_phase = np.zeros((n_chan, n))
        tmp_timestamp2 = np.zeros(n)
        with open(datafile, mode='rb') as file:
            while True:
                chunk = file.read(2240)  # Frame size is 2240
                if not chunk:
                    # If frame is incomplete - meaning end of file
                    phase = np.hstack((phase, tmp_phase[:,:counter%n]))
                    timestamp2 = np.append(timestamp2, tmp_timestamp2[:counter%n])
                    break
                elif eval_n_samp:
                    if counter >= n_samp:
                        phase = np.hstack((phase, tmp_phase[:,:counter%n]))
                        timestamp2 = np.append(timestamp2, 
                                               tmp_timestamp2[:counter%n])
                        break
                frame = struct.Struct('3BxI6Q8I5Q528i').unpack(chunk)

                # Extract detector data
                for i, c in enumerate(channel_mask):
                    tmp_phase[i,counter%n] = frame[c]

                # Timestamp data
                tmp_timestamp2[counter%n] = frame[keys_dict['rtm_dac_config5']]

                # Store the data in a useful array and reset tmp arrays
                if counter % n == n - 1 :
                    self.log('{} elements loaded'.format(counter+1))
                    phase = np.hstack((phase, tmp_phase))
                    timestamp2 = np.append(timestamp2, tmp_timestamp2)
                    tmp_phase = np.zeros((n_chan, n))
                    tmp_timestamp2 = np.zeros(n)
                counter = counter + 1

        phase = np.squeeze(phase)
        phase = phase.astype(float) / 2**15 * np.pi # where is decimal?  Is it in rad?

        rootpath = os.path.dirname(datafile)
        filename = os.path.basename(datafile)
        timestamp = filename.split('.')[0]

        mask = self.make_mask_lookup(os.path.join(rootpath, 
                                                  '{}_mask.txt'.format(timestamp)))

        return timestamp2, phase, mask


    def make_mask_lookup(self, mask_file, mask_channel_offset=0):
        """
        Makes an n_band x n_channel array where the elements correspond
        to the smurf_to_mce mask number. In other words, mask[band, channel]
        returns the GCP index in the mask that corresonds to band, channel.

        Args:
        -----
        mask_file (str): The full path the a mask file

        Opt Args:
        ---------
        mask_channel_offset (int) : Offset to remove from channel 
            numbers in GCP mask file after loading.  Default is 0.

        Ret:
        ----
        mask_lookup (int array): An array with the GCP numbers.
        """
        if self.config.get('smurf_to_mce').get('mask_channel_offset') is not None:
            mask_channel_offset=int(self.config.get('smurf_to_mce').get('mask_channel_offset'))
        
        mask = np.atleast_1d(np.loadtxt(mask_file))
        bands = np.unique(mask // 512).astype(int)
        ret = np.ones((np.max(bands)+1, 512), dtype=int) * -1
        
        for gcp_chan, smurf_chan in enumerate(mask):
            ret[int(smurf_chan//512), int((smurf_chan-mask_channel_offset)%512)] = gcp_chan
            
        return ret


    def read_stream_data_daq(self, data_length, bay=0, hw_trigger=False):
        """
        """
        # Ask mitch why this is what it is...
        if bay == 0:
            stream0 = self.epics_root + ":AMCc:Stream0"
            stream1 = self.epics_root + ":AMCc:Stream1"
        else:
            stream0 = self.epics_root + ":AMCc:Stream4"
            stream1 = self.epics_root + ":AMCc:Stream5"
        
        pvs = [stream0, stream1]
        sg  = SyncGroup(pvs, skip_first=True)

        # trigger PV
        if not hw_trigger:
            self.set_trigger_daq(bay, 1, write_log=True)
        else:
            self.set_arm_hw_trigger(bay, 1, write_log=True)

        time.sleep(.1)
        sg.wait()

        vals = sg.get_values()

        r0 = vals[pvs[0]]
        r1 = vals[pvs[1]]
        
        return r0, r1

    def read_adc_data(self, band, data_length=2**19,
                      hw_trigger=False, do_plot=False, save_data=True,
                      timestamp=None, show_plot=True, save_plot=True,
                      plot_ylimits=[None,None]):
        """
        Reads data directly off the ADC.

        Args:
        -----
        band (int) : Which band.  Assumes adc number is band%4.
        data_length (int): The number of samples

        Opt Args:
        ---------
        hw_trigger (bool) : Whether to use the hardware trigger. If
            False, uses an internal trigger.
        do_plot (bool) : Whether or not to plot.  Default false.
        save_data (bool) : Whether or not to save the data in a time
            stamped file.  Default true.
        timestamp (int) : ctime to timestamp the plot and data with
            (if saved to file).  Default None, in which case it gets
            the time stamp right before acquiring data.
        show_plot (bool) : If do_plot is True, whether or not to show
            the plot.
        save_plot (bool) : Whether or not to save plot to file.
            Default True.
        plot_ylimits ([float,float]) : y-axis limit (amplitude) to
            restrict plotting over.

        Ret:
        ----
        dat (int array) : The raw ADC data.
        """
        if timestamp is None:
            timestamp = self.get_timestamp()

        bay=self.band_to_bay(band)
        adc_number=band%4

        self.setup_daq_mux('adc', adc_number, data_length,band=band)

        res = self.read_stream_data_daq(data_length, bay=bay,
            hw_trigger=hw_trigger)
        dat = res[1] + 1.j * res[0]

        if do_plot:
            import matplotlib.pyplot as plt
            if show_plot:
                plt.ion()
            else:
                plt.ioff()

            import scipy.signal as signal
            digitizer_frequency_mhz = self.get_digitizer_frequency_mhz()            
            f, p_adc = signal.welch(dat, fs=digitizer_frequency_mhz, nperseg=data_length/2, return_onesided=False,detrend=False)            
            f_plot = f / 1.0E6

            idx = np.argsort(f)
            f_plot = f_plot[idx]
            p_adc = p_adc[idx]            

            fig = plt.figure(figsize=(9,4.5))
            ax=plt.gca()
            if plot_ylimits[0] is not None:
                plt.ylim(plot_ylimits[0],plt.ylim()[1])
            if plot_ylimits[1] is not None:
                plt.ylim(plt.ylim()[0],plot_ylimits[1])
            ax.set_ylabel('ADC{}'.format(band))
            ax.set_xlabel('Frequency [MHz]')
            ax.set_title(timestamp)            
            ax.semilogy(f_plot, p_adc)
            plt.grid()

            if save_plot:
                plot_fn = '{}/{}_adc{}.png'.format(self.plot_dir,timestamp,adc_number)
                plt.savefig(plot_fn)
                self.log('ADC plot saved to %s' % (plot_fn))    
            
        if save_data:
            outfn=os.path.join(self.output_dir,'{}_adc{}'.format(timestamp,adc_number))
            self.log('Saving raw adc data to {}'.format(outfn), self.LOG_USER)
            np.save(outfn, res)        
        
        return dat

    def read_dac_data(self, band, data_length=2**19,
                      hw_trigger=False, do_plot=False, save_data=True,
                      timestamp=None, show_plot=True, save_plot=True,
                      plot_ylimits=[None,None]):
        """
        Read the data directly off the DAC.

        Args:
        -----
        band (int) : Which band.  Assumes adc number is band%4.
        data_length (int): The number of samples

        Opt Args:
        ---------
        hw_trigger (bool) : Whether to use the hardware trigger. If
            False, uses an internal trigger.
        do_plot (bool) : Whether or not to plot.  Default false.
        save_data (bool) : Whether or not to save the data in a time
            stamped file.  Default true.
        timestamp (int) : ctime to timestamp the plot and data with
            (if saved to file).  Default None, in which case it gets
            the time stamp right before acquiring data.
        show_plot (bool) : If do_plot is True, whether or not to show
            the plot.  Default True.
        save_plot (bool) : Whether or not to save plot to file.
            Default True.
        plot_ylimits ([float,float]) : y-axis limit (amplitude) to
            restrict plotting over.

        Ret:
        ----
        dat (int array) : The raw DAC data.
        """
        if timestamp is None:
            timestamp = self.get_timestamp()
        
        bay=self.band_to_bay(band)
        dac_number=band%4        
            
        self.setup_daq_mux('dac', dac_number, data_length, band=band)

        res = self.read_stream_data_daq(data_length, bay=bay, hw_trigger=hw_trigger)
        dat = res[1] + 1.j * res[0]

        if do_plot:
            import matplotlib.pyplot as plt
            if show_plot:
                plt.ion()
            else:
                plt.ioff()

            import scipy.signal as signal
            digitizer_frequency_mhz = self.get_digitizer_frequency_mhz()                        
            f, p_dac = signal.welch(dat, fs=digitizer_frequency_mhz, nperseg=data_length/2, return_onesided=False,detrend=False)            
            f_plot = f / 1.0E6

            idx = np.argsort(f)
            f_plot = f_plot[idx]
            p_dac = p_dac[idx]            

            fig = plt.figure(figsize=(9,4.5))
            ax=plt.gca()
            if plot_ylimits[0] is not None:
                plt.ylim(plot_ylimits[0],plt.ylim()[1])
            if plot_ylimits[1] is not None:
                plt.ylim(plt.ylim()[0],plot_ylimits[1])
            ax.set_ylabel('DAC{}'.format(band))
            ax.set_xlabel('Frequency [MHz]')
            ax.set_title(timestamp)            
            ax.semilogy(f_plot, p_dac)
            plt.grid()

            if save_plot:
                plot_fn = '{}/{}_dac{}.png'.format(self.plot_dir,timestamp,dac_number)
                plt.savefig(plot_fn)
                self.log('DAC plot saved to %s' % (plot_fn))            
            
        if save_data:
            outfn=os.path.join(self.output_dir,'{}_dac{}'.format(timestamp,dac_number))
            self.log('Saving raw dac data to {}'.format(outfn), self.LOG_USER)
            np.save(outfn, res)

        return dat

    def setup_daq_mux(self, converter, converter_number, data_length, band=0, debug=False):
        """
        Sets up for either ADC or DAC data taking.

        Args:
        -----
        converter (str) : Whether it is the ADC or DAC. choices are 'adc', 
            'dac', or 'debug'. The last one takes data on a single band.
        converter_number (int) : The ADC or DAC number to take data on.
        data_length (int) : The amount of data to take.
        band (int): which band to get data on
        """

        bay=self.band_to_bay(band)

        if converter.lower() == 'adc':
            daq_mux_channel0 = (converter_number + 1)*2
            daq_mux_channel1 = daq_mux_channel0 + 1
        elif converter.lower() == 'dac':
            daq_mux_channel0 = (converter_number + 1)*2 + 10
            daq_mux_channel1 = daq_mux_channel0 + 1
        else:
            # In dspv3, daq_mux_channel0 and daq_mux_channel1 are now
            # the same for all eight bands.
            daq_mux_channel0 = 22
            daq_mux_channel1 = 23

        # setup buffer size
        self.set_buffer_size(bay, data_length, debug)
        
        # input mux select
        self.set_input_mux_sel(bay, 0, daq_mux_channel0, write_log=True)
        self.set_input_mux_sel(bay, 1, daq_mux_channel1, write_log=True)

        # which f,df stream to route to MUX, maybe?
        self.set_debug_select(bay, band, write_log=True)

    def set_buffer_size(self, bay, size, debug=False):
        """
        Sets the buffer size for reading and writing DAQs

        Args:
        -----
        size (int) : The buffer size in number of points
        """
        # Change DAQ data buffer size

        # Change waveform engine buffer size
        self.set_data_buffer_size(bay, size, write_log=True)
        for daq_num in np.arange(4):
            s = self.get_waveform_start_addr(bay, daq_num, convert=True, 
                write_log=debug)
            e = s + 4*size
            self.set_waveform_end_addr(bay, daq_num, e, convert=True, 
                write_log=debug)
            if debug:
                self.log('DAQ number {}: start {} - end {}'.format(daq_num, s, e))

    def config_cryo_channel(self, band, channel, frequencyMHz, amplitude, 
        feedback_enable, eta_phase, eta_mag):
        """
        Set parameters on a single cryo channel

        Args:
        -----
        band (int) : The band for the channel
        channel (int) : which channel to configure
        frequencyMHz (float) : the frequency offset from the subband center in MHz
        amplitude (int) : amplitude scale to set for the channel (0..15)
        feedback_enable (bool) : whether to enable feedback for the channel
        eta_phase (float) : feedback eta phase, in degrees (-180..180) 
        eta_mag (float) : feedback eta magnitude
        """

        n_subbands = self.get_number_sub_bands(band)
        digitizer_frequency_mhz = self.get_digitizer_frequency_mhz(band)
        subband_width = digitizer_frequency_mhz / (n_subbands / 2)

        # some checks to make sure we put in values within the correct ranges

        if frequencyMHz > subband_width / 2:
            self.log("frequencyMHz exceeds subband width! setting to top of subband")
            freq = subband_width / 2
        elif frequencyMHz < - subband_width / 2:
            self.log("frequencyMHz below subband width! setting to bottom of subband")
            freq = -subband_width / 2
        else:
            freq = frequencyMHz

        if amplitude > 15:
            self.log("amplitude too high! setting to 15")
            ampl = 15
        elif amplitude < 0:
            self.log("amplitude too low! setting to 0")
            ampl = 0
        else:
            ampl = amplitude

        # get phase within -180..180
        phase = eta_phase
        while phase > 180:
            phase = phase - 360
        while phase < -180:
            phase = phase + 360

        # now set all the PV's
        self.set_center_frequency_mhz_channel(band, channel, freq)
        self.set_amplitude_scale_channel(band, channel, ampl)
        self.set_eta_phase_degree_channel(band, channel, phase)
        self.set_eta_mag_scaled_channel(band, channel, eta_mag)

    def which_on(self, band):
        '''
        Finds all detectors that are on.

        Args:
        -----
        band (int) : The band to search.

        Returns:
        --------
        channels_on (int array) : The channels that are on
        '''
        amps = self.get_amplitude_scale_array(band)
        return np.ravel(np.where(amps != 0))

    def toggle_feedback(self, band, **kwargs):
        '''
        Toggles feedbackEnable (->0->1) and lmsEnables1-3 (->0->1) for
        this band.  Only toggles back to 1 if it was 1 when asked to
        toggle, otherwise leaves it zero.

        Args:
        -----
        band (int) : The band whose feedback to toggle.
        '''

        # current vals?
        old_feedback_enable=self.get_feedback_enable(band)      
        old_lms_enable1=self.get_lms_enable1(band)        
        old_lms_enable2=self.get_lms_enable2(band)          
        old_lms_enable3=self.get_lms_enable3(band)

        self.log('Before toggling feedback on band {}, feedbackEnable={}, lmsEnable1={}, lmsEnable2={}, and lmsEnable3={}.'.format(band, old_feedback_enable, old_lms_enable1, old_lms_enable2, old_lms_enable3), 
                 self.LOG_USER)        
        
        # -> 0
        self.log('Setting feedbackEnable=lmsEnable1=lmsEnable2=lmsEnable3=0 (in that order).',
                 self.LOG_USER)                
        self.set_feedback_enable(band,0)
        self.set_lms_enable1(band,0)
        self.set_lms_enable2(band,0)
        self.set_lms_enable3(band,0)          

        # -> 1
        logstr='Set '
        if old_feedback_enable:
            self.set_feedback_enable(band,1)
            logstr+='feedbackEnable='
        if old_lms_enable1:
            self.set_lms_enable1(band,1)
            logstr+='lmsEnable1='
        if old_lms_enable2:
            self.set_lms_enable2(band,1)
            logstr+='lmsEnable2='            
        if old_lms_enable3:
            self.set_lms_enable3(band,1)
            logstr+='lmsEnable3='            
            
        logstr+='1 (in that order).'
        self.log(logstr,
                 self.LOG_USER)                        

<<<<<<< HEAD
    
=======
>>>>>>> 1070c4ef
    def band_off(self, band, **kwargs):
        '''
        Turns off all tones in a band
        '''
        self.set_amplitude_scales(band, 0, **kwargs)
        self.set_feedback_enable_array(band, np.zeros(512, dtype=int), **kwargs)
        self.set_cfg_reg_ena_bit(0, wait_after=.11, **kwargs)

    def channel_off(self, band, channel, **kwargs):
        """
        Turns off the tone for a single channel by setting the amplitude to zero and disabling feedback.
        """
        self.log('Turning off band {} channel {}'.format(band, channel), 
            self.LOG_USER)
        self.set_amplitude_scale_channel(band, channel, 0, **kwargs)
        self.set_feedback_enable_channel(band, channel, 0, **kwargs)

    def set_feedback_limit_khz(self, band, feedback_limit_khz, **kwargs):
        '''
        '''
        digitizer_freq_mhz = self.get_digitizer_frequency_mhz(band)
        bandcenter = self.get_band_center_mhz(band)
        n_subband = self.get_number_sub_bands(band)

        subband_bandwidth = 2 * digitizer_freq_mhz / n_subband
        desired_feedback_limit_mhz = feedback_limit_khz/1000.

        if desired_feedback_limit_mhz > subband_bandwidth/2:
            desired_feedback_limit_mhz = subband_bandwidth/2

        desired_feedback_limit_dec = np.floor(desired_feedback_limit_mhz/
            (subband_bandwidth/2**16.))

        self.set_feedback_limit(band, desired_feedback_limit_dec, **kwargs)

    # if no guidance given, tries to reset both
    def recover_jesd(self,bay,recover_jesd_rx=True,recover_jesd_tx=True):
        if recover_jesd_rx:
            #1. Toggle JesdRx:Enable 0x3F3 -> 0x0 -> 0x3F3
            self.set_jesd_rx_enable(bay,0x0)
            self.set_jesd_rx_enable(bay,0x3F3)

        if recover_jesd_tx:
            #1. Toggle JesdTx:Enable 0x3CF -> 0x0 -> 0x3CF
            self.set_jesd_tx_enable(bay,0x0)
            self.set_jesd_tx_enable(bay,0x3CF)

            #2. Toggle AMCcc:FpgaTopLevel:AppTop:AppCore:MicrowaveMuxCore[0]:DAC[0]:JesdRstN 0x1 -> 0x0 -> 0x1
            self.set_jesd_reset_n(bay,0,0x0)
            self.set_jesd_reset_n(bay,0,0x1)

            #3. Toggle AMCcc:FpgaTopLevel:AppTop:AppCore:MicrowaveMuxCore[0]:DAC[1]:JesdRstN 0x1 -> 0x0 -> 0x1
            self.set_jesd_reset_n(bay,1,0x0)
            self.set_jesd_reset_n(bay,1,0x1)

        # probably overkill...shouldn't call this function if you're not going to do anything 
        if (recover_jesd_rx or recover_jesd_tx):
            # powers up the SYSREF which is required to sync fpga and adc/dac jesd
            self.run_pwr_up_sys_ref(bay)

        # check if Jesds recovered - enable printout
        (jesd_tx_ok,jesd_rx_ok)=self.check_jesd(bay,silent_if_valid=False)
                
        # raise exception if failed to recover
        if (jesd_rx_ok and jesd_tx_ok):
            self.log('Recovered Jesd.', self.LOG_USER)
        else:
            which_jesd_down='Jesd Rx and Tx are both down'
            if (jesd_rx_ok or jesd_tx_ok):
                which_jesd_down = ('Jesd Rx is down' if jesd_tx_ok else 'Jesd Tx is down')
            self.log('Failed to recover Jesds ...', self.LOG_ERROR)
            raise ValueError(which_jesd_down)


    def jesd_decorator(decorated):
        def jesd_decorator_function(self):
            # check JESDs
            (jesd_tx_ok0,jesd_rx_ok0)=self.check_jesd(silent_if_valid=True)
            
            # if either JESD is down, try to fix
            if not (jesd_rx_ok0 and jesd_tx_ok0):
                which_jesd_down0='Jesd Rx and Tx are both down'
                if (jesd_rx_ok0 or jesd_tx_ok0):
                    which_jesd_down0 = ('Jesd Rx is down' if jesd_tx_ok0 else 'Jesd Tx is down')
                    
                self.log('%s ... will attempt to recover.'%which_jesd_down0, self.LOG_ERROR)

                # attempt to recover ; if it fails it will assert
                self.recover_jesd(recover_jesd_rx=(not jesd_rx_ok0),recover_jesd_tx=(not jesd_tx_ok0))

                # rely on recover to assert if it failed
                self.log('Successfully recovered Jesd but may need to redo some setup ... rerun command at your own risk.', self.LOG_USER)

            # don't continue running the desired command by default. 
            # just because Jesds are back doesn't mean we're in a sane
            # state.  User may need to relock/etc.
            if (jesd_rx_ok0 and jesd_tx_ok0):
                decorated()
                
        return jesd_decorator_function

    def check_jesd(self, bay, silent_if_valid=False):
        """
        Queries the Jesd tx and rx and compares the
        data_valid and enable bits.

        Opt Args:
        ---------
        silent_if_valid (bool) : If True, does not print
            anything if things are working.
        """
        # JESD Tx
        jesd_tx_enable = self.get_jesd_tx_enable(bay)
        jesd_tx_valid = self.get_jesd_tx_data_valid(bay)
        jesd_tx_ok = (jesd_tx_enable==jesd_tx_valid)
        if not jesd_tx_ok:
            self.log("JESD Tx DOWN", self.LOG_ERROR)
        else:
            if not silent_if_valid:
                self.log("JESD Tx Okay", self.LOG_USER)

        # JESD Rx
        jesd_rx_enable = self.get_jesd_rx_enable(bay)
        jesd_rx_valid = self.get_jesd_rx_data_valid(bay)
        jesd_rx_ok = (jesd_rx_enable==jesd_rx_valid)        
        if not jesd_rx_ok:
            self.log("JESD Rx DOWN", self.LOG_ERROR)
        else:
            if not silent_if_valid:
                self.log("JESD Rx Okay", self.LOG_USER)
        return (jesd_tx_ok,jesd_rx_ok)

    def get_fpga_status(self):
        '''
        Loads FPGA status checks if JESD is ok.

        Returns:
        ret (dict) : A dictionary containing uptime, fpga_version, git_hash,
            build_stamp, jesd_tx_enable, and jesd_tx_valid
        '''
        uptime = self.get_fpga_uptime()
        fpga_version = self.get_fpga_version()
        git_hash = self.get_fpga_git_hash()
        build_stamp = self.get_fpga_build_stamp()

        git_hash = ''.join([chr(y) for y in git_hash]) # convert from int to ascii
        build_stamp = ''.join([chr(y) for y in build_stamp])

        self.log("Build stamp: " + str(build_stamp), self.LOG_USER)
        self.log("FPGA version: Ox" + str(fpga_version), self.LOG_USER)
        self.log("FPGA uptime: " + str(uptime), self.LOG_USER)

        jesd_tx_enable = self.get_jesd_tx_enable()
        jesd_tx_valid = self.get_jesd_tx_data_valid()
        if jesd_tx_enable != jesd_tx_valid:
            self.log("JESD Tx DOWN", self.LOG_USER)
        else:
            self.log("JESD Tx Okay", self.LOG_USER)

        jesd_rx_enable = self.get_jesd_rx_enable()
        jesd_rx_valid = self.get_jesd_rx_data_valid()
        if jesd_rx_enable != jesd_rx_valid:
            self.log("JESD Rx DOWN", self.LOG_USER)
        else:
            self.log("JESD Rx Okay", self.LOG_USER)


        # dict containing all values
        ret = {
            'uptime' : uptime,
            'fpga_version' : fpga_version,
            'git_hash' : git_hash,
            'build_stamp' : build_stamp,
            'jesd_tx_enable' : jesd_tx_enable,
            'jesd_tx_valid' : jesd_tx_valid,
            'jesd_rx_enable': jesd_rx_enable,
            'jesd_rx_valid' : jesd_rx_valid,
        }

        return ret

    def which_bands(self):
        # encodes which bands the fw being used was built for.
        build_dsp_g=self.get_build_dsp_g()
        bands=[b for b,x in enumerate(bin(build_dsp_g)[2:]) if x=='1']
        return bands
    
    def freq_to_subband(self, band, freq):
        '''Look up subband number of a channel frequency, and its subband
        frequency offset.

        Args:
        -----
        band (float): The band to place the resonator
        freq (float): frequency in MHz

        Returns:
        --------
        subband_no (int): subband (0..128) of the frequency within the band
        offset (float): offset from subband center

        '''
        dig_freq = self.get_digitizer_frequency_mhz(band)
        num_subband = self.get_number_sub_bands(band)
        band_center = self.get_band_center_mhz(band)
        subband_width = 2*dig_freq/num_subband
        
        subbands, subband_centers = self.get_subband_centers(band, as_offset=False)

        df = np.abs(freq - subband_centers)
        idx = np.ravel(np.where(df == np.min(df)))[0]

        subband_no = subbands[idx]
        offset = freq - subband_centers[idx]

        return subband_no, offset

    def channel_to_freq(self, band, channel, yml=None):
        """
        Gives the frequency of the channel.

        Args:
        -----
        band (int) : The band the channel is in
        channel (int) :  The channel number

        Ret:
        ----
        freq (float): The channel frequency in MHz
        """
        if band is None or channel is None:
            return None

        subband = self.get_subband_from_channel(band, channel, yml=yml)
        _, sbc = self.get_subband_centers(band, as_offset=False, yml=yml)
        offset = float(self.get_center_frequency_mhz_channel(band, channel, 
            yml=yml))

        return sbc[subband] + offset


    def get_channel_order(self, band=None, channel_orderfile=None):
        ''' produces order of channels from a user-supplied input file

        Optional Args:
        --------------
        band (int): Which band.  Default is None.  If none specified,
           assumes all bands have the same number of channels, and
           pulls the number of channels from the first band in the
           list of bands specified in the experiment.cfg.
        channelorderfile (str): path to a file that contains one
           channel per line

        Returns :
        --------------
        channel_order (int array) : An array of channel orders
        '''

        if band is None:
            # assume all bands have the same channel order, and pull
            # the channel frequency ordering from the first band in
            # the list of bands specified in experiment.cfg.
            bands = self.config.get('init').get('bands')
            band = bands[0]
        
        tone_freq_offset = self.get_tone_frequency_offset_mhz(band)
        freqs = np.sort(np.unique(tone_freq_offset))

        n_subbands = self.get_number_sub_bands(band)
        n_channels = self.get_number_channels(band)

        n_chanpersubband = int(n_channels / n_subbands)
        
        channel_order = np.zeros(len(tone_freq_offset), dtype=int)
        for i, f in enumerate(freqs):
            channel_order[n_chanpersubband*i:n_chanpersubband*(i+1)] = np.ravel(np.where(tone_freq_offset == f))
        
        return channel_order

<<<<<<< HEAD
    def get_processed_channels(self, channel_orderfile=None):
        """
        take_debug_data, which is called by many functions including
        tracking_setup only returns data for the processed
        channels. Therefore every channel is not returned.

        Optional Args:
        --------------
        channelorderfile (str): path to a file that contains one channel per line
        
        Ret:
        ----
        processed_channels (int array)
        """
        n_proc = self.get_number_processed_channels()
        n_chan = self.get_number_channels()
        n_cut = (n_chan - n_proc)//2
        return np.sort(self.get_channel_order(channel_orderfile=channel_orderfile)[n_cut:-n_cut])
        
    
    def get_subband_from_channel(self, band, channel, channelorderfile=None):
=======
    def get_subband_from_channel(self, band, channel, channelorderfile=None,
        yml=None):
>>>>>>> 1070c4ef
        """ returns subband number given a channel number
        Args:
        -----
        root (str): epics root (eg mitch_epics)
        band (int): which band we're working in
        channel (int): ranges 0..(n_channels-1), cryo channel number

        Opt Args:
        ---------
        channelorderfile(str): path to file containing order of channels

        Ret:
        ----
        subband (int) : The subband the channel lives in
        """

        n_subbands = self.get_number_sub_bands(band, yml=yml)
        n_channels = self.get_number_channels(band, yml=yml)

        n_chanpersubband = n_channels / n_subbands

        if channel > n_channels:
            raise ValueError('channel number exceeds number of channels')

        if channel < 0:
            raise ValueError('channel number is less than zero!')

        chanOrder = self.get_channel_order(band,channelorderfile)
        idx = np.where(chanOrder == channel)[0]

        subband = idx // n_chanpersubband
        
        return int(subband)

    def get_subband_centers(self, band, as_offset=True, hardcode=False, 
        yml=None):
        """ returns frequency in MHz of subband centers
        Args:
        -----
        band (int): which band
        as_offset (bool): whether to return as offset from band center 
            (default is no, which returns absolute values)
        """

        if hardcode:
            bandCenterMHz = 3.75 + 0.5*(band + 1)
            digitizer_frequency_mhz = 614.4
            n_subbands = 128
        else:
<<<<<<< HEAD
            digitizer_frequency_mhz = self.get_digitizer_frequency_mhz(band)
            bandCenterMHz = self.get_band_center_mhz(band)
            n_subbands = self.get_number_sub_bands(band)
=======
            digitizerFrequencyMHz = self.get_digitizer_frequency_mhz(band, 
                yml=yml)
            bandCenterMHz = self.get_band_center_mhz(band, yml=yml)
            n_subbands = self.get_number_sub_bands(band, yml=yml)
>>>>>>> 1070c4ef

        subband_width_MHz = 2 * digitizer_frequency_mhz / n_subbands

        subbands = list(range(n_subbands))
        subband_centers = (np.arange(1, n_subbands + 1) - n_subbands/2) * \
            subband_width_MHz/2

        if not as_offset:
            subband_centers += self.get_band_center_mhz(band, yml=yml)

        return subbands, subband_centers

    def get_channels_in_subband(self, band, subband, channelorderfile=None):
        """
        Returns channels in subband
        Args:
        -----
        band (int): which band
        subband (int): subband number, ranges from 0..127

        Opt Args:
        ---------
        channelorderfile (str): path to file specifying channel order
         
        Returns:
        --------
        subband_chans (int array): The channels in the subband
        """

        n_subbands = self.get_number_sub_bands(band)
        n_channels = self.get_number_channels(band)
        n_chanpersubband = int(n_channels / n_subbands)

        if subband > n_subbands:
            raise ValueError("subband requested exceeds number of subbands")

        if subband < 0:
            raise ValueError("requested subband less than zero")

        chanOrder = self.get_channel_order(band,channelorderfile)
        subband_chans = chanOrder[subband * n_chanpersubband : subband * \
            n_chanpersubband + n_chanpersubband]

        return subband_chans

    def iq_to_phase(self, i, q):
        """
        Changes IQ to phase

        Args:
        -----
        i (float array)
        q (float arry)

        Returns:
        --------
        phase (float array) : 
        """
        return np.unwrap(np.arctan2(q, i))


    def hex_string_to_int(self, s):
        """
        Converts hex string, which is an array of characters, into an int.

        Args:
        -----
        s (character array) : An array of chars to be turned into a single int.

        Returns:
        --------
        i (int64) : The 64 bit int
        """
        return np.int(''.join([chr(x) for x in s]),0)


    def int_to_hex_string(self, i):
        """
        Converts an int into a string of characters.

        Args:
        -----
        i (int64) : A 64 bit int to convert into hex.

        Returns:
        --------
        s (char array) : A character array representing the int
        """
        # Must be array length 300
        s = np.zeros(300, dtype=int)
        i_hex = hex(i)
        for j in np.arange(len(i_hex)):
            s[j] = ord(i_hex[j])

        return s


    def set_tes_bias_bipolar(self, bias_group, volt, do_enable=True, flip_polarity=False,
                             **kwargs):
        """
        bias_group (int): The bias group
        volt (float): The TES bias to command in voltage.

        Opt args:
        --------
        do_enable (bool) : Sets the enable bit. Default is True.
        """

        # bias_order = np.array([9, 11, 13, 15, 16, 14, 12, 10, 7, 5, 3, 1, 8, 6, 
        #     4, 2]) - 1  # -1 because bias_groups are 0 indexed. Chips are 1
        # dac_positives = np.array([2, 4, 6, 8, 10, 12, 14, 16, 18, 20, 22, 24, 
        #     26, 28, 30, 32])
        # dac_negatives = np.array([1, 3, 5, 7, 9, 11, 13, 15, 17, 19, 21, 23, 
        #     25, 27, 29, 31])

        bias_order = self.bias_group_to_pair[:,0]
        dac_positives = self.bias_group_to_pair[:,1]
        dac_negatives = self.bias_group_to_pair[:,2]

        dac_idx = np.ravel(np.where(bias_order == bias_group))

        dac_positive = dac_positives[dac_idx][0]
        dac_negative = dac_negatives[dac_idx][0]

        volts_pos = volt / 2
        volts_neg = - volt / 2

        if flip_polarity:
            volts_pos *= -1
            volts_neg *= -1


        if do_enable:
            self.set_tes_bias_enable(dac_positive, 2, **kwargs)
            self.set_tes_bias_enable(dac_negative, 2, **kwargs)

        self.set_tes_bias_volt(dac_positive, volts_pos, **kwargs)
        self.set_tes_bias_volt(dac_negative, volts_neg, **kwargs)

    def set_tes_bias_bipolar_array(self, volt_array, do_enable=True, **kwargs):
        """
        Set TES bipolar values for all DACs at once

        Args:
        -----
        volt_array (float array): the TES bias to command in voltage. Should be (8,)

        Opt args:
        -----
        do_enable (bool): Set the enable bit. Defaults to True
        """

        bias_order = self.bias_group_to_pair[:,0]
        dac_positives = self.bias_group_to_pair[:,1]
        dac_negatives = self.bias_group_to_pair[:,2]

        n_bias_groups = 8

        # initialize arrays of 0's
        do_enable_array = np.zeros((32,), dtype=int)
        bias_volt_array = np.zeros((32,))

        if len(volt_array) != n_bias_groups:
            self.log("Received the wrong number of biases. Expected " +
                "n_bias_groups={}".format(n_bias_groups), self.LOG_ERROR)
        else:
            # user may be using a DAC not in the 16x this is coded
            # for for another purpose.  Protect their enable state.
            # It turns out if you set the Ctrl (enable) register
            # to zero for one of these DACs, it rails negative, 
            # which sucks if, for instance, you're using it to 
            # bias the gate of a cold RF amplifier.  FOR INSTANCE.
            dacs_in_use=[]
            for idx in np.arange(n_bias_groups):
                dac_idx = np.ravel(np.where(bias_order == idx))                

                dac_positive = dac_positives[dac_idx][0] - 1 # freakin Mitch 
                dacs_in_use.append(dac_positive)
                dac_negative = dac_negatives[dac_idx][0] - 1 # 1 vs 0 indexing
                dacs_in_use.append(dac_negative)

                volts_pos = volt_array[idx] / 2
                volts_neg = - volt_array[idx] / 2

                if do_enable:
                    do_enable_array[dac_positive] = 2
                    do_enable_array[dac_negative] = 2

                bias_volt_array[dac_positive] = volts_pos
                bias_volt_array[dac_negative] = volts_neg                

            # before mucking with enables, make sure to carry the current
            # values of any DACs that shouldn't be accessed by this call.
            current_enable_array=self.get_tes_bias_enable_array()
            current_tes_bias_array_volt=self.get_tes_bias_array_volt()
            for idx in np.where(current_enable_array!=do_enable_array)[0]:
                if idx not in dacs_in_use:
                    do_enable_array[idx]=current_enable_array[idx]
                    bias_volt_array[idx]=current_tes_bias_array_volt[idx]

            if do_enable:
                self.set_tes_bias_enable_array(do_enable_array, **kwargs)

            self.set_tes_bias_array_volt(bias_volt_array, **kwargs)


    def set_tes_bias_off(self, **kwargs):
        """
        Turns off all TES biases
        """

        bias_array = np.zeros((32,), dtype=int)
        self.set_tes_bias_array(bias_array, **kwargs)

    def tes_bias_dac_ramp(self, dac, volt_min=-9.9, volt_max=9.9, step_size=.01, wait_time=.05):
        """
        """
        bias = volt_min
        while True:
            self.set_tes_bias_volt(dac, bias, wait_after=wait_time)
            bias += step_size
            if bias > volt_max:
                bias = volt_min


    def get_tes_bias_bipolar(self, bias_group, return_raw=False, **kwargs):
        """
        Returns the bias voltage in units of Volts

        Args:
        -----
        bias_group (int) : The number of the bias group

        Opt Args:
        ---------
        return_raw (bool) : Default is False. If True, returns pos and neg
           terminal values.
        """
        bias_order = self.bias_group_to_pair[:,0]
        dac_positives = self.bias_group_to_pair[:,1]
        dac_negatives = self.bias_group_to_pair[:,2]

        dac_idx = np.ravel(np.where(bias_order == bias_group))

        dac_positive = dac_positives[dac_idx][0]
        dac_negative = dac_negatives[dac_idx][0]

        volts_pos = self.get_tes_bias_volt(dac_positive, **kwargs)
        volts_neg = self.get_tes_bias_volt(dac_negative, **kwargs)
        
        if return_raw:
            return volts_pos, volts_neg
        else:
            return volts_pos - volts_neg


    def get_tes_bias_bipolar_array(self, return_raw=False, **kwargs):
       """
       Returns array of bias voltages per bias group in units of volts.
       Currently hard coded to return the first 8 as (8,) array. I'm sorry -CY

       Opt Args:
       -----
       return_raw (bool): Default is False. If True, returns +/- terminal
           vals as separate arrays (pos, then negative)
       """

       bias_order = self.bias_group_to_pair[:,0]
       dac_positives = self.bias_group_to_pair[:,1]
       dac_negatives = self.bias_group_to_pair[:,2]

       n_bias_groups = 8 # fix this later!

       bias_vals_pos = np.zeros((n_bias_groups,))
       bias_vals_neg = np.zeros((n_bias_groups,))

       volts_array = self.get_tes_bias_array_volt(**kwargs)

       for idx in np.arange(n_bias_groups):
           dac_idx = np.ravel(np.where(bias_order == idx))
           dac_positive = dac_positives[dac_idx][0] - 1
           dac_negative = dac_negatives[dac_idx][0] - 1

           bias_vals_pos[idx] = volts_array[dac_positive]
           bias_vals_neg[idx] = volts_array[dac_negative]

       if return_raw:
           return bias_vals_pos, bias_vals_neg
       else:
           return bias_vals_pos - bias_vals_neg

    def set_amplifier_bias(self, bias_hemt=None, bias_50k=None, **kwargs):
        """
        Sets the HEMT and 50 K amp (if present) voltages.  If no
        arguments given, looks for default biases in cfg
        (amplifier:hemt_Vg and amplifier:LNA_Vg).  If nothing found in
        cfg file, does nothing to either bias.  Enable is written to
        both amplifier bias DACs regardless of whether or not they are
        set to new values - need to check that this is ok.  If user
        specifies values those override cfg file defaults.  Prints
        resulting amplifier biases at the end with a short wait in
        case there's latency between setting and reading.

        Opt Args:
        ---------
        bias_hemt (float): The HEMT bias voltage in units of volts
        bias_50k (float): The 50K bias voltage in units of volts
        """

        ########################################################################
        ### 4K HEMT
        self.set_hemt_enable(**kwargs)
        # if nothing specified take default from cfg file, if 
        # it's specified there
        bias_hemt_from_cfg=False
        if bias_hemt is None and hasattr(self,'hemt_Vg'):
            bias_hemt = self.hemt_Vg
            bias_hemt_from_cfg = True
        # if user gave a value or value was found in cfg file,
        # set it and tell the user
        if not bias_hemt is None:
            if bias_hemt_from_cfg:
                self.log('Setting HEMT LNA Vg from config file to Vg={0:.{1}f}'.format(bias_hemt, 4), 
                         self.LOG_USER)
            else:
                self.log('Setting HEMT LNA Vg to requested Vg={0:.{1}f}'.format(bias_hemt, 4), 
                         self.LOG_USER)

            self.set_hemt_gate_voltage(bias_hemt, override=True, **kwargs)

        # otherwise do nothing and warn the user
        else:
            self.log('No value specified for 50K LNA Vg and didn\'t find a default in cfg (amplifier[\'hemt_Vg\']).', 
                     self.LOG_ERROR)
        ### done with 4K HEMT
        ########################################################################

        ########################################################################
        ### 50K LNA (if present - could make this smarter and more general)
        self.set_50k_amp_enable(**kwargs)
        # if nothing specified take default from cfg file, if 
        # it's specified there
        bias_50k_from_cfg=False
        if bias_50k is None and hasattr(self,'LNA_Vg'):
            bias_50k=self.LNA_Vg
            bias_50k_from_cfg=True
        # if user gave a value or value was found in cfg file,
        # set it and tell the user
        if not bias_50k is None:
            if bias_50k_from_cfg:
                self.log('Setting 50K LNA Vg from config file to Vg={0:.{1}f}'.format(bias_50k, 4), 
                         self.LOG_USER)
            else:
                self.log('Setting 50K LNA Vg to requested Vg={0:.{1}f}'.format(bias_50k, 4), 
                         self.LOG_USER)

            self.set_50k_amp_gate_voltage(bias_50k, **kwargs)

        # otherwise do nothing and warn the user
        else:
            self.log('No value specified for 50K LNA Vg and didn\'t find a default in cfg (amplifier[\'LNA_Vg\']).', 
                     self.LOG_ERROR)
        ### done with 50K LNA
        ############################################################################
        
        # add some latency in case PIC needs it 
        time.sleep(1)
        # print amplifier biases after setting Vgs
        amplifier_biases=self.get_amplifier_biases()

    def get_amplifier_biases(self, write_log=True):
        # 4K
        hemt_Id_mA=self.get_hemt_drain_current()
        hemt_gate_bias_volts=self.get_hemt_gate_voltage()

        # 50K
        fiftyk_Id_mA=self.get_50k_amp_drain_current()
        fiftyk_amp_gate_bias_volts=self.get_50k_amp_gate_voltage()
        
        ret = {
            'hemt_Vg' : hemt_gate_bias_volts,
            'hemt_Id' : hemt_Id_mA,
            '50K_Vg' : fiftyk_amp_gate_bias_volts,
            '50K_Id' : fiftyk_Id_mA
        }

        if write_log:
            self.log(ret)

        return ret

    # alias
    get_amplifier_bias = get_amplifier_biases

    def get_hemt_drain_current(self):
        """
        Returns:
        --------
        cur (float): Drain current in mA
        """

        # These values are hard coded and empirically found by Shawn
        # hemt_offset=0.100693  #Volts
        hemt_Vd_series_resistor=200  #Ohm
        hemt_Id_mA=2.*1000.*(self.get_cryo_card_hemt_bias())/hemt_Vd_series_resistor - self._hemt_Id_offset

        return hemt_Id_mA

    def get_50k_amp_drain_current(self):
        """
        Returns:
        --------
        cur (float): The drain current in mA
        """
        asu_amp_Vd_series_resistor=10 #Ohm
        asu_amp_Id_mA=2.*1000.*(self.get_cryo_card_50k_bias()/
            asu_amp_Vd_series_resistor)

        return asu_amp_Id_mA

    def overbias_tes(self, bias_group, overbias_voltage=19.9, overbias_wait=5.,
        tes_bias=19.9, cool_wait=20., high_current_mode=True, flip_polarity=False):
        """
        Warning: This is horribly hardcoded. Needs a fix soon.

        Args:
        -----
        bias_group (int): The bias group to overbias

        Opt Args:
        ---------
        overbias_voltage (float): The value of the TES bias in the high current
            mode. Default 19.9.
        overbias_wait (float): The time to stay in high current mode in seconds.
            Default is .5
        tes_bias (float): The value of the TES bias when put back in low current
            mode. Default is 19.9.
        cool_wait (float): The time to wait after setting the TES bias for 
            transients to die off.
        """
        # drive high current through the TES to attempt to drive normal
        self.set_tes_bias_bipolar(bias_group, overbias_voltage,
                                  flip_polarity=flip_polarity)
        time.sleep(.1)

        self.set_tes_bias_high_current(bias_group)
        self.log('Driving high current through TES. ' + \
            'Waiting {}'.format(overbias_wait), self.LOG_USER)
        time.sleep(overbias_wait)
        if not high_current_mode:
            self.set_tes_bias_low_current(bias_group)
            time.sleep(.1)
        self.set_tes_bias_bipolar(bias_group, tes_bias, flip_polarity=flip_polarity)
        self.log('Waiting %.2f seconds to cool' % (cool_wait), self.LOG_USER)
        time.sleep(cool_wait)
        self.log('Done waiting.', self.LOG_USER)

    def overbias_tes_all(self, bias_groups=None, overbias_voltage=19.9, 
        overbias_wait=1.0, tes_bias=19.9, cool_wait=20., 
        high_current_mode=True):
        """
        Warning: This is horribly hardcoded. Needs a fix soon.
        CY edit 20181119 to make it even worse lol
        EY edit 20181112 made it slightly better...

        Args:
        -----

        Opt Args:
        ---------
        bias_groups (array): which bias groups to overbias. defaults to all_groups
        overbias_voltage (float): The value of the TES bias in the high current
            mode. Default 19.9.
        overbias_wait (float): The time to stay in high current mode in seconds.
            Default is .5
        tes_bias (float): The value of the TES bias when put back in low current
            mode. Default is 19.9.
        cool_wait (float): The time to wait after setting the TES bias for 
            transients to die off.
        """
        # drive high current through the TES to attempt to drive normal
        if bias_groups is None:
            bias_groups = self.all_groups

        #voltage_overbias_array = np.zeros((8,)) # currently hardcoded for 8 bias groups
        voltage_overbias_array = self.get_tes_bias_bipolar_array()
        voltage_overbias_array[bias_groups] = overbias_voltage
        self.set_tes_bias_bipolar_array(voltage_overbias_array)

        self.set_tes_bias_high_current(bias_groups)
        self.log('Driving high current through TES. ' + \
            'Waiting {}'.format(overbias_wait), self.LOG_USER)
        time.sleep(overbias_wait)

        if not high_current_mode:
            self.log('setting to low current')
            self.set_tes_bias_low_current(bias_groups)

        # voltage_bias_array = np.zeros((8,)) # currently hardcoded for 8 bias groups
        voltage_bias_array = self.get_tes_bias_bipolar_array()
        voltage_bias_array[bias_groups] = tes_bias
        self.set_tes_bias_bipolar_array(voltage_bias_array)

        self.log('Waiting {:3.2f} seconds to cool'.format(cool_wait), 
                 self.LOG_USER)
        time.sleep(cool_wait)
        self.log('Done waiting.', self.LOG_USER)


    def set_tes_bias_high_current(self, bias_group, write_log=False):
        """
        Sets all bias groups to high current mode. Note that the bias group
        number is not the same as the relay number. It also does not matter,
        because Joe's code secretly flips all the relays when you flip one. 

        Args:
        -----
        bias_group (int): The bias group(s) to set to high current mode REMOVED 
          20190101 BECAUSE JOE'S CODE SECRETLY FLIPS ALL OF THEM ANYWAYS -CY
        """
        old_relay = self.get_cryo_card_relays()
        old_relay = self.get_cryo_card_relays()  # querey twice to ensure update
        new_relay = np.copy(old_relay)
        self.log('Old relay {}'.format(bin(old_relay)))

        # bias_group = 0 # just pick the first one arbitrarily
        #self.log('Flipping bias group 0 relay only; Joe code will secretly' +  
        #    'flip all of them')

        bias_group = np.ravel(np.array(bias_group))
        for bg in bias_group:
            if bg < 16:
                r = np.ravel(self.pic_to_bias_group[np.where(
                            self.pic_to_bias_group[:,1]==bg)])[0]
            else:
                r = bg
            new_relay = (1 << r) | new_relay
        self.log('New relay {}'.format(bin(new_relay)))
        self.set_cryo_card_relays(new_relay, write_log=write_log)
        self.get_cryo_card_relays()

    def set_tes_bias_low_current(self, bias_group, write_log=False):
        """
        Sets all bias groups to low current mode. Note that the bias group
        number is not the same as the relay number. It also does not matter, 
        because Joe's code secretly flips all the relays when you flip one

        Args:
        -----
        bias_group (int): The bias group to set to low current mode REMOVED
          20190101 BECAUSE JOE'S CODE WILL FLIP ALL BIAS GROUPS WHEN ONE IS 
          COMMANDED -CY
        """
        old_relay = self.get_cryo_card_relays()
        old_relay = self.get_cryo_card_relays()  # querey twice to ensure update
        new_relay = np.copy(old_relay)

        # bias_group = 0
        #self.log('Flipping bias group 0 relay only; PIC code will flip all ' +
        #    'of them')

        bias_group = np.ravel(np.array(bias_group))
        self.log('Old relay {}'.format(bin(old_relay)))
        for bg in bias_group:
            if bg < 16:
                r = np.ravel(self.pic_to_bias_group[np.where(
                            self.pic_to_bias_group[:,1]==bg)])[0]
            else:
                r = bg
            if old_relay & 1 << r != 0:
                new_relay = new_relay & ~(1 << r)
        self.log('New relay {}'.format(bin(new_relay)))
        self.set_cryo_card_relays(new_relay, write_log=write_log)
        self.get_cryo_card_relays()

    def set_mode_dc(self, write_log=False):
        """
        Sets it DC coupling
        """
        # The 16th bit (0 indexed) is the AC/DC coupling
        # self.set_tes_bias_high_current(16)
        r = 16

        old_relay = self.get_cryo_card_relays()
        old_relay = self.get_cryo_card_relays() # query twice to ensure update
        self.log('Old relay {}'.format(bin(old_relay)))

        new_relay = np.copy(old_relay)
        new_relay = (1 << r) | new_relay
        self.log('New relay {}'.format(bin(new_relay)))
        self.set_cryo_card_relays(new_relay, write_log=write_log)
        self.get_cryo_card_relays()

    def set_mode_ac(self, write_log=False):
        """
        Sets it to AC coupling
        """
        # The 16th bit (0 indexed) is the AC/DC coupling
        # self.set_tes_bias_low_current(16)
        old_relay = self.get_cryo_card_relays()
        old_relay = self.get_cryo_card_relays()  # querey twice to ensure update
        new_relay = np.copy(old_relay)

        r = 16
        if old_relay & 1 << r != 0:
            new_relay = new_relay & ~(1 << r)

        self.log('New relay {}'.format(bin(new_relay)))
        self.set_cryo_card_relays(new_relay)
        self.get_cryo_card_relays()


    def att_to_band(self, att):
        """
        Gives the band associated with a given attenuator number
        """
        return self.att_to_band['band'][np.ravel(
            np.where(self.att_to_band['att']==att))[0]]

    def band_to_att(self, band):
        """
        """
        # for now, mod 4 ; assumes the band <-> att correspondence is the same
        # for the LB and HB AMCs.
        band=band%4
        return self.att_to_band['att'][np.ravel(
            np.where(self.att_to_band['band']==band))[0]]


#    def make_gcp_mask_file(self, bands=[2,3], channels_per_band=512):
#        """
#        """
#        chs = np.array([])
#        for b in bands:
#            chs = np.append(chs, self.which_on(b)+b*channels_per_band)

#        return chs

    def flux_ramp_rate_to_PV(self, val):
        """
        Convert between the desired flux ramp reset rate and the PV number
        for the timing triggers.

        Hardcoded somewhere that we can't access; this is just a lookup table
        Allowed reset rates (kHz): 1, 2, 3, 4, 5, 6, 8, 10, 12, 15

        Returns:
        rate_sel (int): the rate sel PV for the timing trigger
        """

        rates_kHz = np.array([15, 12, 10, 8, 6, 5, 4, 3, 2, 1])

        try:
            idx = np.where(rates_kHz == val)[0][0] # weird numpy thing sorry
            return idx
        except IndexError:
            self.log("Reset rate not allowed! Look up help for allowed values")
            return

    def flux_ramp_PV_to_rate(self, val):
        """
        Convert between PV number in timing triggers and output flux ramp reset rate

        Returns:
        reset_rate (int): the flux ramp reset rate, in kHz
        """

        rates_kHz = [15, 12, 10, 8, 6, 5, 4, 3, 2, 1]
        return rates_kHz[val]  

    def why(self):
        """
        Why not?
        """
        util_dir = os.path.dirname(__file__)
        aphorisms = np.loadtxt(os.path.join(util_dir, 'aphorism.txt'), 
            dtype='str', delimiter='\n')

        self.log(np.random.choice(aphorisms))
        return


    def read_smurf_to_gcp_config(self):
        """
        Toggles the smurf_to_gcp read bit.
        """
        self.log('Reading SMuRF to GCP config file')
        self.set_smurf_to_gcp_cfg_read(True, wait_after=.1)
        self.set_smurf_to_gcp_cfg_read(False)


    def make_smurf_to_gcp_config(self, num_averages=None, filename=None,
        file_name_extend=None, data_frames=None, filter_gain=None):
        """
        Makes the config file that the Joe-writer uses to set the IP
        address, port number, data file name, etc.

        The IP and port are set in the config file. They cannot be updated
        in runtime. 

        Opt args:
        ---------
        num_averages (int): If 0, SMuRF output fromes to MCE are triggered
           by the sync box. A new frame is generated for each sync word.
           If > 0, then an output frame is generated for every num_averages
           number of smurf frames.
        filename (str): The filename to save the data to. If not provided,
           automatically uses the current timestamp.
        file_name_extend (bool): If True, appends the data file name with 
           the current timestamp. This is a relic of Joes original code.
           Default is False and should probably always be False.
        data_frames (int): The number of frames to store. Works up to 
           2000000, which is about a 5GB file. Default is 2000000
        gain (float): The number to multiply the data by. Default is 255.5
            which makes it match GCP units.
        """

        filter_freq = self.config.get('smurf_to_mce').get('filter_freq')
        filter_order = self.config.get('smurf_to_mce').get('filter_order')
        if filter_gain is None:
            filter_gain = self.config.get('smurf_to_mce').get('filter_gain')

        if num_averages is None:
            num_averages = self.config.get('smurf_to_mce').get('num_averages')
        if data_frames is None:
            data_frames = self.config.get('smurf_to_mce').get('data_frames')
        if file_name_extend is None:
            file_name_extend = self.config.get('smurf_to_mce').get('file_name_extend')

        if filename is None:
            filename = self.get_timestamp() + '.dat'
        data_file_name = os.path.join(self.data_dir, filename)
        
        flux_ramp_freq = self.get_flux_ramp_freq() * 1E3  # in Hz
        if flux_ramp_freq < 1000:
            flux_ramp_freq = 4000
            self.log('Flux ramp frequency is below 1kHz.'\
                      ' Setting a filter using 4kHz')

        b, a = signal.butter(filter_order, 2*filter_freq / flux_ramp_freq)

        with open(self.smurf_to_mce_file, "w") as f:
            f.write("num_averages " + str(num_averages) + '\n');
            f.write("receiver_ip " + self.smurf_to_mce_ip + '\n');
            f.write("port_number " + str(self.smurf_to_mce_port) + '\n')
            f.write("data_file_name " + data_file_name + '\n');
            f.write("file_name_extend " + str(int(file_name_extend)) + '\n')
            f.write("data_frames " + str(data_frames) + '\n')
            f.write("filter_order " + str(filter_order) +"\n");
            f.write("filter_gain " + str(filter_gain) +"\n");
            for n in range(0,filter_order+1):
                f.write("filter_a"+str(n)+" "+str(a[n]) + "\n")
            for n in range(0,filter_order+1):
                f.write("filter_b"+str(n)+" "+str(b[n]) + "\n")

        f.close()

        ret = {
            "config_file": self.smurf_to_mce_file,
            "num_averages": num_averages,
            "receiver_ip": self.smurf_to_mce_ip,
            "port_number": self.smurf_to_mce_port,
            "data_file_name": data_file_name,
            "file_name_extend": file_name_extend,
            "data_frames": data_frames,
            "flux_ramp_freq": flux_ramp_freq,
            "filter_order": filter_order,
            "filter_gain": filter_gain,
            "filter_a": a,
            "filter_b": b
        }

        return ret

    def make_gcp_mask(self, band=None, smurf_chans=None, gcp_chans=None, 
                      read_gcp_mask=True, mask_channel_offset=0):
        """
        Makes the gcp mask. Only the channels in this mask will be stored
        by GCP.

        If no optional arguments are given, mask will contain all channels
        that are on. If both band and smurf_chans are supplied, a mask
        in the input order is created.

        Opt Args:
        ---------
        band (int array) : An array of band numbers. Must be the same
            length as smurf_chans
        smurf_chans (int_array) : An array of SMuRF channel numbers.
            Must be the same length as band.
        gcp_chans (int_array) : A list of smurf numbers to be passed
            on as GCP channels.
        read_gcp_mask (bool) : Whether to read in the new GCP mask file.
            If not read in, it will take no effect. Default is True.
        mask_channel_offset (int) : Offset to add to channel numbers in GCP 
            mask file.  Default is 0.
        """
        if self.config.get('smurf_to_mce').get('mask_channel_offset') is not None:
            mask_channel_offset=int(self.config.get('smurf_to_mce').get('mask_channel_offset'))
        
        gcp_chans = np.array([], dtype=int)
        if smurf_chans is None and band is not None:
            band = np.ravel(np.array(band))
            n_chan = self.get_number_channels(band)
            gcp_chans = np.arange(n_chan) + n_chan*band
        elif smurf_chans is not None:
            keys = smurf_chans.keys()
            for k in keys:
                self.log('Band {}'.format(k))
                n_chan = self.get_number_channels(k)
                for ch in smurf_chans[k]:

                    # optionally shift by an offset.  The offset is applied
                    # circularly within each 512 channel band
                    channel_offset = mask_channel_offset
                    if (ch+channel_offset)<0:
                        channel_offset+=n_chan
                    if (ch+channel_offset+1)>n_chan:
                        channel_offset-=n_chan    
                    
                    gcp_chans = np.append(gcp_chans, ch + n_chan*k + channel_offset)

        if len(gcp_chans) > 512:
            self.log('WARNING: too many gcp channels!')
            return

        static_mask = self.config.get('smurf_to_mce').get('static_mask')
        if static_mask:
            self.log('NOT DYNAMICALLY GENERATING THE MASK. STATIC. SET static_mask=0 '+
                     'IN CFG TO DYNAMICALLY GENERATE MASKS!!!')
        else:
            self.log('Generating gcp mask file. {} channels added'.format(len(gcp_chans)))
            np.savetxt(self.smurf_to_mce_mask_file, gcp_chans, fmt='%i')
        
        if read_gcp_mask:
            self.read_smurf_to_gcp_config()
        else:
            self.log('Warning: new mask has not been read in yet.')


    def bias_bump(self, bias_group, wait_time=.5, step_size=.001, duration=5,
                  fs=180., start_bias=None, make_plot=False, skip_samp_start=10,
                  high_current_mode=True, skip_samp_end=10, plot_channels=None,
                  gcp_mode=False, gcp_wait=.5, gcp_between=1., dat_file=None):
        """
        Toggles the TES bias high and back to its original state. From this, it
        calculates the electrical responsivity (sib), the optical responsivity (siq),
        and resistance.

        This is optimized for high_current_mode. For low current mode, you will need
        to step much slower. Try wait_time=1, step_size=.015, duration=10, 
        skip_samp_start=50, skip_samp_end=50.

        Note that only the resistance is well defined now because the phase response
        has an un-set factor of -1. We will need to calibrate this out.

        Args:
        -----
        bias_group (int of int array): The bias groups to toggle. The response will
            return every detector that is on.
        
        Opt Args:
        --------
        wait_time (float) : The time to wait between steps
        step_size (float) : The voltage to step up and down in volts (for low
            current mode).
        duration (float) : The total time of observation
        fs (float) : Sample frequency.
        start_bias (float) : The TES bias to start at. If None, uses the current
            TES bias.
        skip_samp_start (int) : The number of samples to skip before calculating
            a DC level
        skip_samp_end (int) : The number of samples to skip after calculating a
            DC level.
        high_current_mode (bool) : Whether to observe in high or low current mode.
            Default is True.
        make_plot (bool) : Whether to make plots. Must set some channels in plot_channels.
        plot_channels (int array) : The channels to plot.
        dat_file (str) : filename to read bias-bump data from; if provided, data is read 
            from file instead of being measured live

        Ret:
        ---
        bands (int array) : The bands
        channels (int array) : The channels
        resistance (float array) : The inferred resistance of the TESs in Ohms
        sib (float array) : The electrical responsivity. This may be incorrect until
            we define a phase convention. This is dimensionless.
        siq (float array) : The power responsivity. This may be incorrect until we
            define a phase convention. This is in uA/pW

        """
        if duration < 10* wait_time:
            self.log('Duration must bee 10x longer than wait_time for high enough' +
                     ' signal to noise.')
            return

        bias_group = np.ravel(np.array(bias_group))
        if start_bias is None:
            start_bias = np.array([])
            for bg in bias_group:
                start_bias = np.append(start_bias, 
                                       self.get_tes_bias_bipolar(bg))
        else:
            start_bias = np.ravel(np.array(start_bias))

        n_step = int(np.floor(duration / wait_time / 2))

        i_bias = start_bias[0] / self.bias_line_resistance
        
        if high_current_mode:
            self.set_tes_bias_high_current(bias_group)
            i_bias *= self.high_low_current_ratio

        if dat_file is None:
            filename = self.stream_data_on()

            if gcp_mode:
                self.log('Doing GCP mode bias bump')
                for j, bg in enumerate(bias_group):
                    self.set_tes_bias_bipolar(bg, start_bias[j] + step_size,
                                           wait_done=False)
                time.sleep(gcp_wait)
                for j, bg in enumerate(bias_group):
                    self.set_tes_bias_bipolar(bg, start_bias[j],
                                          wait_done=False)
                time.sleep(gcp_between)
                for j, bg in enumerate(bias_group):
                    self.set_tes_bias_bipolar(bg, start_bias[j] + step_size,
                                           wait_done=False)
                time.sleep(gcp_wait)
                for j, bg in enumerate(bias_group):
                    self.set_tes_bias_bipolar(bg, start_bias[j],
                                          wait_done=False)

            else:
                # Sets TES bias high then low
                for i in np.arange(n_step):
                    for j, bg in enumerate(bias_group):
                        self.set_tes_bias_bipolar(bg, start_bias[j] + step_size,
                                              wait_done=False)
                    time.sleep(wait_time)
                    for j, bg in enumerate(bias_group):
                        self.set_tes_bias_bipolar(bg, start_bias[j],
                                              wait_done=False)
                        time.sleep(wait_time)

            self.stream_data_off()  # record data
        else:
            filename = dat_file

        if gcp_mode:
            return

        t, d, m = self.read_stream_data(filename)
        d *= self.pA_per_phi0/(2*np.pi*1.0E6) # Convert to microamps                             
        i_amp = step_size / self.bias_line_resistance * 1.0E6 # also uA 
        if high_current_mode:
            i_amp *= self.high_low_current_ratio

        n_demod = int(np.floor(fs*wait_time))
        demod = np.append(np.ones(n_demod),-np.ones(n_demod))

        bands, channels = np.where(m!=-1)
        resp = np.zeros(len(bands))
        sib = np.zeros(len(bands))*np.nan

        # The vector to multiply by to get the DC offset
        n_tile = int(duration/wait_time/2)-1

        high = np.tile(np.append(np.append(np.nan*np.zeros(skip_samp_start), 
                                           np.ones(n_demod-skip_samp_start-skip_samp_end)),
                                 np.nan*np.zeros(skip_samp_end+n_demod)),n_tile)
        low = np.tile(np.append(np.append(np.nan*np.zeros(n_demod+skip_samp_start), 
                                          np.ones(n_demod-skip_samp_start-skip_samp_end)),
                                np.nan*np.zeros(skip_samp_end)),n_tile)

        timestamp = filename.split('/')[-1].split('.')[0]
        if make_plot:
            import matplotlib.pyplot as plt
        
        for i, (b, c) in enumerate(zip(bands, channels)):
            mm = m[b, c]
            # Convolve to find the start of the bias step
            conv = np.convolve(d[mm,:4*n_demod], demod, mode='valid')
            start_idx = (len(demod) + np.where(conv == np.max(conv))[0][0])%(2*n_demod)
            x = np.arange(len(low)) + start_idx

            # Calculate high and low state
            h = np.nanmean(high*d[mm,start_idx:start_idx+len(high)])
            l = np.nanmean(low*d[mm,start_idx:start_idx+len(low)])

            resp[i] = h-l
            sib[i] = resp[i] / i_amp

            if c in plot_channels:
                plt.figure()
                plt.plot(conv)

                plt.figure()
                plt.plot(d[mm])
                plt.axvline(start_idx, color='k', linestyle=':')
                plt.plot(x, h*high)
                plt.plot(x, l*low)
                plt.ylabel('TES current (uA)')
                plt.xlabel('Samples')
                plt.title(resp[i])
                plot_fn = '%s/%s_biasBump_b%d_ch%03d' % (self.plot_dir,\
                                                         timestamp,b,c)
                plt.savefig(plot_fn)
                self.log('Response plot saved to %s' % (plot_fn))

        resistance = np.abs(self.R_sh * (1-1/sib))
        siq = (2*sib-1)/(self.R_sh*i_amp) * 1.0E6/1.0E12  # convert to uA/pW

        ret = {}
        for b in np.unique(bands):
            ret[b] = {}
            idx = np.where(bands == b)[0]
            for i in idx:
                c = channels[i]
                ret[b][c] = {}
                ret[b][c]['resp'] = resp[i]
                ret[b][c]['R'] = resistance[i]
                ret[b][c]['Sib'] = sib[i]
                ret[b][c]['Siq'] = siq[i]
        #return bands, channels, resistance, sib, siq
        return ret

    def all_off(self):
        """
        Turns off EVERYTHING
        """
        self.log('Turning off tones')
        bands = self.config.get('init').get('bands')
        for b in bands:
            self.band_off(b)

        self.log('Turning off flux ramp')
        self.flux_ramp_off()

        self.log('Turning off all TES biases')
        for bg in np.arange(8):
            self.set_tes_bias_bipolar(bg, 0)


    def mask_num_to_gcp_num(self, mask_num):
        """
        Goes from the smurf2mce mask file to a gcp number.
        Inverse of gcp_num_to_mask_num.

        Args:
        -----
        mask_num (int) : The index in the mask file.

        Ret:
        ----
        gcp_num (int) : The index of the channel in GCP.
        """
        return (mask_num*33)%528+mask_num//16


    def gcp_num_to_mask_num(self, gcp_num):
        """
        Goes from a GCP number to the smurf2mce index.
        Inverse of mask_num_to_gcp_num

        Args:
        ----
        gcp_num (int) : The gcp index

        Ret:
        ----
        mask_num (int) : The index in the mask.
        """
        return (gcp_num*16)%528 + gcp_num//33


    def smurf_channel_to_gcp_num(self, band, channel, mask_file=None):
        """
        """
        if mask_file is None:
            mask_file = self.smurf_to_mce_mask_file

        mask = self.make_mask_lookup(mask_file)

        if mask[band, channel] == -1:
            self.log('Band {} Ch {} not in mask file'.format(band, channel))
            return None

        return self.mask_num_to_gcp_num(mask[band, channel])


    def gcp_num_to_smurf_channel(self, gcp_num, mask_file=None):
        """
        """
        if mask_file is None:
            mask_file = self.smurf_to_mce_mask_file
        mask = np.loadtxt(mask_file)
        
        mask_num = self.gcp_num_to_mask_num(gcp_num)
        return int(mask[mask_num]//512), int(mask[mask_num]%512)


    def play_tone_file(self, band, tone_file=None, load_tone_file=True):
        """
        Plays the specified tone file on this band.  If no path provided
        for tone file, assumes the path to the correct tone file has
        already been loaded.

        Args:
        ----
        band (int) : Which band to play tone file on.

        Optional Args:
        --------------
        tone_file (str) : Path (including csv file name) to tone file.
                          If none given, uses whatever's already been loaded.
        load_tone_file (bool) : Whether or not to load the tone file.
                                The tone file is loaded per DAC, so if you 
                                already loaded the tone file for this DAC you 
                                don't have to do it again.
        """

        # the bay corresponding to this band.
        bay=self.band_to_bay(band)
        
        # load the tone file
        if load_tone_file:
            self.load_tone_file(bay,tone_file)

        # play it!
        self.log('Playing tone file {} on band {}'.format(tone_file,band),
                 self.LOG_USER)        
        self.set_waveform_select(band,1)

    def stop_tone_file(self, band):
        """
        Stops playing tone file on the specified band and reverts
        to DSP.

        Args:
        ----
        band (int) : Which band to play tone file on.
        """

        self.set_waveform_select(band,0)

        # may need to do this, not sure.  Try without
        # for now.
        #self.set_dsp_enable(band,1) 
        

    def get_gradient_descent_params(self, band):
        """
        Convenience function for getting all the serial
        gradient descent parameters

        Args:
        -----
        band (int): The band to query

        Ret:
        ----
        params (dict): A dictionary with all the gradient
            descent parameters
        """
        ret = {}
        ret['averages'] = self.get_gradient_descent_averages(band)
        ret['beta'] = self.get_gradient_descent_beta(band)
        ret['converge_hz'] = self.get_gradient_descent_converge_hz(band)
        ret['gain'] = self.get_gradient_descent_gain(band)
        ret['max_iters'] = self.get_gradient_descent_max_iters(band)
        ret['momentum'] = self.get_gradient_descent_momentum(band)
        ret['step_hz'] = self.get_gradient_descent_step_hz(band)

        return ret
        

    def set_fixed_tone(self,freq_mhz,drive,quiet=False):
        """
        Places a fixed tone at the requested frequency.  Asserts
        without doing anything if the requested resonator frequency
        falls outside of the usable 500 MHz bands, or if there are no
        unassigned channels available in the subband the requested
        frequency falls into (where a channel is deemed "assigned" if
        it has non-zero amplitude).

        Args:
        -----
        freq_mhz (float): The frequency in MHz at which to place a fixed tone.
        drive (int): The amplitude for the fixed tone (0-15 in recent fw revisions).

        Opt Args:
        ---------
        quiet (bool) : Whether to look at one channel
        """

        # Find which band the requested frequency falls into.
        bands=self.which_bands()
        band_centers_mhz=[self.get_band_center_mhz(b) for b in bands]

        band_idx=min(range(len(band_centers_mhz)), key=lambda i: abs(band_centers_mhz[i]-freq_mhz))
        band=bands[band_idx]
        band_center_mhz=band_centers_mhz[band_idx]

        # Confirm that the requested frequency falls into a 500 MHz
        # band that's usable in this fw.  If not, assert.
        assert (np.abs(freq_mhz-band_center_mhz)<250),'! Requested frequency (=%0.1f MHz) outside of the 500 MHz band with the closest band center (=%0.0f MHz).  Doing nothing!'%(freq_mhz,band_center_mhz)
	
	# Find subband this frequency falls in, and its channels.
        subband,foff=self.freq_to_subband(band,freq_mhz)
        subband_channels=self.get_channels_in_subband(band,subband)
	
	# Which channels in the subband are unallocated?
        allocated_channels=self.which_on(band)
        unallocated_channels=[chan for chan in subband_channels if chan not in allocated_channels]
        # If no unallocated channels available in the subband, assert.
        assert (len(unallocated_channels)),'! No unallocated channels available in subband (=%d).  Doing nothing!'%(subband)
	
        # Take lowest channel number in the list of unallocated
        # channels for this subband.
        channel=sorted(unallocated_channels)[0]
	
	# Put a fixed tone at the requested frequency
        self.set_center_frequency_mhz_channel(band,channel,foff)
        self.set_amplitude_scale_channel(band,channel,drive)
        self.set_feedback_enable_channel(band,channel,0)

        # Unless asked to be quiet, print where we're putting a fixed
        # tone.
        if not quiet:
            self.log('Setting a fixed tone at {0:.2f} MHz'.format(freq_mhz) + \
                     ' and amplitude {}'.format(drive), self.LOG_USER)        

    # SHOULD MAKE A GET FIXED TONE CHANNELS FUNCTION - WOULD MAKE IT
    # EASIER TO CHANGE THINGS FAST USING THE ARRAY GET/SETS
    def turn_off_fixed_tones(self,band):
        """
        Turns off every channel which has nonzero amplitude but
        feedback set to zero.

        Args:
        -----
        freq_mhz (float): The frequency in MHz at which to place a fixed tone.
        drive (int): The amplitude for the fixed tone (0-15 in recent fw revisions).

        Opt Args:
        ---------
        quiet (bool) : Whether to look at one channel

        """        
        amplitude_scale_array=self.get_amplitude_scale_array(band)
        feedback_enable_array=self.get_feedback_enable_array(band)

	# want to turn off all channels for which the amplitude is
	# nonzero, but feedback is not enabled.
        fixed_tone_channels=np.where((amplitude_scale_array*(1-feedback_enable_array))!=0)
        new_amplitude_scale_array=amplitude_scale_array.copy()
        new_amplitude_scale_array[fixed_tone_channels]=0

	# set by array, not by channel
        self.set_amplitude_scale_array(band,new_amplitude_scale_array)<|MERGE_RESOLUTION|>--- conflicted
+++ resolved
@@ -886,12 +886,8 @@
                 self.log('Writing PyRogue configuration to file : {}'.format(config_filename), 
                      self.LOG_USER)
                 self.write_config(config_filename)
-<<<<<<< HEAD
+
                 # short wait
-=======
-                # When deployed first HB to Princeton, caputs just following this
-                # were timing out ; adding wait.
->>>>>>> 1070c4ef
                 time.sleep(5.)
 
             self.log('Writing to file : {}'.format(data_filename), 
@@ -1556,10 +1552,6 @@
         self.log(logstr,
                  self.LOG_USER)                        
 
-<<<<<<< HEAD
-    
-=======
->>>>>>> 1070c4ef
     def band_off(self, band, **kwargs):
         '''
         Turns off all tones in a band
@@ -1839,7 +1831,6 @@
         
         return channel_order
 
-<<<<<<< HEAD
     def get_processed_channels(self, channel_orderfile=None):
         """
         take_debug_data, which is called by many functions including
@@ -1858,13 +1849,9 @@
         n_chan = self.get_number_channels()
         n_cut = (n_chan - n_proc)//2
         return np.sort(self.get_channel_order(channel_orderfile=channel_orderfile)[n_cut:-n_cut])
-        
-    
-    def get_subband_from_channel(self, band, channel, channelorderfile=None):
-=======
+            
     def get_subband_from_channel(self, band, channel, channelorderfile=None,
         yml=None):
->>>>>>> 1070c4ef
         """ returns subband number given a channel number
         Args:
         -----
@@ -1914,16 +1901,10 @@
             digitizer_frequency_mhz = 614.4
             n_subbands = 128
         else:
-<<<<<<< HEAD
-            digitizer_frequency_mhz = self.get_digitizer_frequency_mhz(band)
-            bandCenterMHz = self.get_band_center_mhz(band)
-            n_subbands = self.get_number_sub_bands(band)
-=======
             digitizerFrequencyMHz = self.get_digitizer_frequency_mhz(band, 
                 yml=yml)
             bandCenterMHz = self.get_band_center_mhz(band, yml=yml)
             n_subbands = self.get_number_sub_bands(band, yml=yml)
->>>>>>> 1070c4ef
 
         subband_width_MHz = 2 * digitizer_frequency_mhz / n_subbands
 
