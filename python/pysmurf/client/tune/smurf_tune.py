--- conflicted
+++ resolved
@@ -519,11 +519,8 @@
     def full_band_resp(self, band, n_scan=1, n_samples=2**19, make_plot=False,
             save_plot=True, show_plot=False, save_data=False, timestamp=None,
             save_raw_data=False, correct_att=True, swap=False, hw_trigger=True,
-<<<<<<< HEAD
-            write_log=False, return_plot_path=False):
-=======
-            write_log=False, check_if_adc_is_saturated=True):
->>>>>>> d8b41cc9
+            write_log=False, return_plot_path=False,
+            check_if_adc_is_saturated=True):
         """
         Injects high amplitude noise with known waveform. The ADC measures it.
         The cross correlation contains the information about the resonances.
@@ -540,14 +537,11 @@
         timestamp (str): The timestamp as a string.
         correct_att (bool): Correct the response for the attenuators. Default
             is True.
-<<<<<<< HEAD
         return_plot_path (bool) : Whether to return the full path to the
             summary plot. Default False.
-=======
         check_if_adc_is_saturated (bool): Right after playing the
             noise file, checks if ADC for the requested band is
             saturated.  If it is saturated, gives up with an error.
->>>>>>> d8b41cc9
 
         Returns:
         --------
