#!/usr/bin/env python
#-----------------------------------------------------------------------------
# Title      : pysmurf tune module - SmurfTuneMixin class
#-----------------------------------------------------------------------------
# File       : pysmurf/tune/smurf_tune.py
# Created    : 2018-08-31
#-----------------------------------------------------------------------------
# This file is part of the pysmurf software package. It is subject to
# the license terms in the LICENSE.txt file found in the top-level directory
# of this distribution and at:
#    https://confluence.slac.stanford.edu/display/ppareg/LICENSE.html.
# No part of the pysmurf software package, including this file, may be
# copied, modified, propagated, or distributed except according to the terms
# contained in the LICENSE.txt file.
#-----------------------------------------------------------------------------
import numpy as np
import os
import glob
import time
from pysmurf.client.base import SmurfBase
import scipy.signal as signal
from collections import Counter
from ..util import tools
from pysmurf.client.command.sync_group import SyncGroup as SyncGroup
import matplotlib.pyplot as plt
from matplotlib.gridspec import GridSpec

class SmurfTuneMixin(SmurfBase):
    """
    This contains all the tuning scripts
    """

    def tune(self, load_tune=True, tune_file=None, last_tune=False,
             retune=False, f_min=.02, f_max=.3, df_max=.03,
             fraction_full_scale=None, make_plot=False,
             save_plot=True, show_plot=False,
             new_master_assignment=False, track_and_check=True):
        """
        This runs a tuning, does tracking setup, and prunes bad
        channels using check lock. When this is done, we should
        be ready to take data.
        Opt Args:
        ---------
        load_tune (bool): Whether to load in a tuning file. If False, will
            do a full tuning. This will be very slow (~ 1 hour)
        tune_file (str): The tuning file to load in. Default is None. If
            tune_file is None and last_tune is False, this will load the
            default tune file defined in exp.cfg.
        last_tune (bool): Whether to load the most recent tuning file. Default
            is False.
        retune (bool): Whether to re-run tune_band_serial to refind peaks and
            eta params. This will take about 5 minutes. Default is False.
        f_min (float): The minimum frequency swing allowable for check_lock.
        f_max (float): The maximum frequency swing allowable for check_lock.
        df_max (float): The maximum df stddev allowable for check_lock.
        fraction_full_scale (float): The fraction (between 0-1) to set the
            flux ramp amplitude.
        make_plot (bool): Whether to make a plot. Default is False.
        save_plot (bool): If making plots, whether to save them. Default is True.
        show_plot (bool): Whether to display the plots to screen. Default is False.
        track_and_check (bool): Whether or not after tuning to run
            track and check.  Default is True.
        new_master_assignment (bool): Whether to make a new master assignment
            which forces resonators at a given frequency to a given channel.
        """
        bands = self.config.get('init').get('bands')
        tune_cfg = self.config.get('tune_band')

        # Load fraction_full_scale from file if not given
        if fraction_full_scale is None:
            fraction_full_scale = tune_cfg.get('fraction_full_scale')

        if load_tune:
            if last_tune:
                tune_file = self.last_tune()
                self.log('Last tune is : {}'.format(tune_file))
            elif tune_file is None:
                tune_file = tune_cfg.get('default_tune')
                self.log('Loading default tune file: {}'.format(tune_file))
            self.load_tune(tune_file)

        # Runs find_freq and setup_notches. This takes forever.
        else:
            cfg = self.config.get('init')
            for b in bands:
                drive = cfg.get('band_{}'.format(b)).get('amplitude_scale')
                self.find_freq(b,
                    drive_power=drive)
                self.setup_notches(b, drive=drive,
                    new_master_assignment=new_master_assignment)

        # Runs tune_band_serial to re-estimate eta params
        if retune:
            for b in bands:
                self.log('Running tune band serial on band {}'.format(b))
                self.tune_band_serial(b, from_old_tune=load_tune,
                    old_tune=tune_file, make_plot=make_plot,
                    show_plot=show_plot, save_plot=save_plot,
                    new_master_assignment=new_master_assignment)

        # Starts tracking and runs check_lock to prune bad resonators
        if track_and_check:
            for b in bands:
                self.log('Tracking and checking band {}'.format(b))
                self.track_and_check(b, fraction_full_scale=fraction_full_scale,
                    f_min=f_min, f_max=f_max, df_max=df_max, make_plot=make_plot,
                    save_plot=save_plot, show_plot=show_plot)


    def tune_band(self, band, freq=None, resp=None, n_samples=2**19,
        make_plot=False, show_plot=False, plot_chans=[], save_plot=True,
        save_data=True,  make_subband_plot=False, subband=None, n_scan=5,
        subband_plot_with_slow=False, drive=None, grad_cut=.05, freq_min=-2.5E8,
        freq_max=2.5E8, amp_cut=.5, use_slow_eta=False):
        """
        This does the full_band_resp, which takes the raw resonance data.
        It then finds the where the resonances are. Using the resonance
        locations, it calculates the eta parameters.
        Args:
        -----
        band (int): The band to tune
        Opt Args:
        ---------
        freq (float array): The frequency information. If both freq and resp
            are not None, it will skip full_band_resp.
        resp (float array): The response information. If both freq and resp
            are not None, it will skip full_band_resp.
        n_samples (int): The number of samples to take in full_band_resp.
            Default is 2^19.
        make_plot (bool): Whether to make plots. This is slow, so if you want
            to tune quickly, set to False. Default True.
        plot_chans (list): if making plots, which channels to plot. If empty,
	       will just plot all of them
        save_plot (bool): Whether to save the plot. If True, it will close the
            plots before they are shown. If False, plots will be brought to the
            screen.
        save_data (bool): If True, saves the data to disk.
        grad_cut (float): The value of the gradient of phase to look for
            resonances. Default is .05
        amp_cut (float): The distance from the median value to decide whether
            there is a resonance. Default is .25.
        freq_min (float): The minimum frequency relative to the center of
            the band to look for resonances. Units of Hz. Defaults is -2.5E8
        freq_max (float): The maximum frequency relative to the center of
            the band to look for resonances. Units of Hz. Defaults is 2.5E8
        Returns:
        --------
        res (dict): A dictionary with resonance frequency, eta, eta_phase,
            R^2, and amplitude.
        """
        timestamp = self.get_timestamp()

        if make_plot and save_plot:
            plt.ioff()

        if freq is None or resp is None:
            self.band_off(band)
            self.flux_ramp_off()
            self.log('Running full band resp')

            # Inject high amplitude noise with known waveform, measure it, and
            # then find resonators and etaParameters from cross-correlation.
            freq, resp = self.full_band_resp(band, n_samples=n_samples,
                make_plot=make_plot, save_data=save_data, timestamp=timestamp,
                n_scan=n_scan, show_plot=show_plot)


        # Find peaks
        peaks = self.find_peak(freq, resp, rolling_med=True, band=band,
            make_plot=make_plot, show_plot=show_plot, window=5000,
            save_plot=save_plot, grad_cut=grad_cut, freq_min=freq_min,
            freq_max=freq_max, amp_cut=amp_cut,
            make_subband_plot=make_subband_plot, timestamp=timestamp,
            subband_plot_with_slow=subband_plot_with_slow, pad=50, min_gap=50)

        # Eta scans
        band_center_mhz = self.get_band_center_mhz(band)
        resonances = {}
        for i, p in enumerate(peaks):
            eta, eta_scaled, eta_phase_deg, r2, eta_mag, latency, Q= \
                self.eta_fit(band, freq, resp, p, 50E3, make_plot=False,
                plot_chans=plot_chans, save_plot=save_plot, res_num=i,
                band=band, timestamp=timestamp, use_slow_eta=use_slow_eta)

            # Fill the resonances dict
            resonances[i] = {
                'freq': p*1.0E-6 + band_center_mhz,
                'eta': eta,
                'eta_scaled': eta_scaled,
                'eta_phase': eta_phase_deg,
                'r2': r2,
                'eta_mag': eta_mag,
                'latency': latency,
                'Q': Q
            }

        if save_data:
            self.log('Saving resonances to {}'.format(self.output_dir))
            path = os.path.join(self.output_dir,
                                '{}_b{}_resonances'.format(timestamp, band))
            np.save(path, resonances)
            self.pub.register_file(path, 'resonances', format='npyt')

        # Assign resonances to channels
        self.log('Assigning channels')
        f = [resonances[k]['freq'] for k in resonances.keys()]
        subbands, channels, offsets = self.assign_channels(f, band=band)

        for i, k in enumerate(resonances.keys()):
            resonances[k].update({'subband': subbands[i]})
            resonances[k].update({'channel': channels[i]})
            resonances[k].update({'offset': offsets[i]})

        self.freq_resp[band]['resonances'] = resonances
        if drive is None:
            drive = self.config.get('init').get('band_{}'.format(band)).get('amplitude_scale')

        # Add tone amplitude to tuning dictionary
        self.freq_resp[band]['drive'] = drive

        # Save the data
        self.save_tune()

        self.relock(band)
        self.log('Done tuning')

        return resonances

    def tune_band_serial(self, band, n_samples=2**19,
        make_plot=False, save_plot=True, save_data=True, show_plot=False,
        make_subband_plot=False, subband=None, n_scan=5,
        subband_plot_with_slow=False, window=5000, rolling_med=True,
        grad_cut=.03, freq_min=-2.5E8, freq_max=2.5E8, amp_cut=.25,
        del_f=.005, drive=None, new_master_assignment=False, from_old_tune=False,
        old_tune=None, pad=50, min_gap=50):
        """
        Tunes band using serial_gradient_descent and then serial_eta_scan.
        This requires an initial guess, which this function gets by either
        loading an old tune or by using the full_band_resp.  This takes about 3
        minutes per band if there are about 150 resonators.
        This saves the results to the freq_resp dictionary.
        Args:
        -----
        band (int): The band the tune
        Opt Args:
        ---------
        from_old_tune (bool): Whether to use an old tuning file. This
            will load a tuning file and use its peak frequencies as
            a starting point for seria_gradient_descent.
        old_tune (str): The full path to the tuning file.
        new_master_assignment (bool): Whether to overwrite the previous
            master_assignment list. Default is False.
        make_plot (bool): Whether to make plots. Default is False.
        save_plot (bool): If make_make plot is True, whether to save
            the plots. Default is True.
        show_plot (bool): If make_plot is True, whether to display
            the plots to screen.
        """
        timestamp = self.get_timestamp()
        center_freq = self.get_band_center_mhz(band)

        self.flux_ramp_off()  # flux ramping messes up eta params

        freq=None
        resp=None
        if from_old_tune:
            if old_tune is None:
                self.log('Using default tuning file')
                old_tune = self.config.get('tune_band').get('default_tune')
            self.load_tune(old_tune,band=band)

            resonances = np.copy(self.freq_resp[band]['resonances']).item()

            if new_master_assignment:
                f = np.array([resonances[k]['freq'] for k in resonances.keys()])
                # f += self.get_band_center_mhz(band)
                subbands, channels, offsets = self.assign_channels(f, band=band,
                    as_offset=False, new_master_assignment=new_master_assignment)

                for i, k in enumerate(resonances.keys()):
                    resonances[k].update({'subband': subbands[i]})
                    resonances[k].update({'channel': channels[i]})
                    resonances[k].update({'offset': offsets[i]})
                self.freq_resp[band]['resonances'] = resonances

        else:
            # Inject high amplitude noise with known waveform, measure it, and
            # then find resonators and etaParameters from cross-correlation.
            old_att = self.get_att_uc(band)
            self.set_att_uc(band, 0, wait_after=.5, write_log=True)
            self.get_att_uc(band, write_log=True)
            freq, resp = self.full_band_resp(band, n_samples=n_samples,
                                         make_plot=make_plot, save_data=save_data,
                                         show_plot=False, timestamp=timestamp,
                                         n_scan=n_scan)
            self.set_att_uc(band, old_att, write_log=True)

            # Find peaks
            peaks = self.find_peak(freq, resp, rolling_med=rolling_med,
                window=window, band=band, make_plot=make_plot,
                save_plot=save_plot,  show_plot=show_plot, grad_cut=grad_cut,
                freq_min=freq_min, freq_max=freq_max, amp_cut=amp_cut,
                make_subband_plot=make_subband_plot, timestamp=timestamp,
                subband_plot_with_slow=subband_plot_with_slow, pad=pad,
                min_gap=min_gap)

            resonances = {}
            for i, p in enumerate(peaks):
                resonances[i] = {
                    'freq': p*1.0E-6 + center_freq,  # in MHz
                    'r2' : 0,
                    'Q' : 1,
                    'eta_phase' : 1 , # Fill etas with arbitrary values for now
                    'eta_scaled' : 1,
                    'eta_mag' : 0,
                    'eta' : 0 + 0.j
                }

            # Assign resonances to channels
            self.log('Assigning channels')
            f = np.array([resonances[k]['freq'] for k in resonances.keys()])
            subbands, channels, offsets = self.assign_channels(f, band=band,
                as_offset=False, new_master_assignment=new_master_assignment)

            for i, k in enumerate(resonances.keys()):
                resonances[k].update({'subband': subbands[i]})
                resonances[k].update({'channel': channels[i]})
                resonances[k].update({'offset': offsets[i]})
                self.freq_resp[band]['resonances'] = resonances

        if drive is None:
            drive = \
                self.config.get('init')['band_{}'.format(band)]['amplitude_scale']
        self.freq_resp[band]['drive'] = drive
        self.freq_resp[band]['full_band_resp'] = {}
        if freq is not None:
            self.freq_resp[band]['full_band_resp']['freq'] = freq * 1.0E-6 + center_freq
        if resp is not None:
            self.freq_resp[band]['full_band_resp']['resp'] = resp
        self.freq_resp[band]['timestamp'] = timestamp


        # Set the resonator frequencies without eta params
        self.relock(band, drive=drive)

        # Find the resonator minima
        self.log('Finding resonator minima...')
        self.run_serial_gradient_descent(band, timeout=1200)
        #self.run_serial_min_search(band)

        # Calculate the eta params
        self.log('Calculating eta parameters...')
        self.run_serial_eta_scan(band, timeout=1200)

        # Read back new eta parameters and populate freq_resp
        subband_half_width = self.get_digitizer_frequency_mhz(band)/\
            self.get_number_sub_bands(band)
        eta_phase = self.get_eta_phase_array(band)
        eta_scaled = self.get_eta_mag_array(band)
        eta_mag = eta_scaled * subband_half_width
        eta = eta_mag * np.cos(np.deg2rad(eta_phase)) + \
            1.j * np.sin(np.deg2rad(eta_phase))

        chs = self.get_eta_scan_result_channel(band)

        chs = self.get_eta_scan_result_channel(band)

        for i, ch in enumerate(chs):
            if ch != -1:
                resonances[i]['eta_phase'] = eta_phase[ch]
                resonances[i]['eta_scaled'] = eta_scaled[ch]
                resonances[i]['eta_mag'] = eta_mag[ch]
                resonances[i]['eta'] = eta[ch]

        self.freq_resp[band]['resonances'] = resonances

        self.save_tune()

        self.log('Done with serial tuning')


    def plot_tune_summary(self, band, eta_scan=False, show_plot=False,
        save_plot=True, plotname_append='', eta_width=.3):
        """
        Plots summary of tuning. Requires self.freq_resp to be filled.
        In other words, you must run find_freq and setup_notches
        before calling this function. Saves the plot to plot_dir.
        This will also make individual eta plots as well if {eta_scan} is True.
        The eta scan plots are slow because there are many of them.

        Args:
        -----
        band (int): The band number to plot

        Opt Args:
        ---------
        eta_scan (bool) : Whether to also plot individual eta scans.
           Warning this is slow. Default is False.
        show_plot (bool) : Whether to display the plot. Default is False.
        save_plot (bool) : Whether to save the plot. Default is True.
        plotname_append (string): Appended to the default plot filename. Default is ''.
        eta_width (float) : The width to plot in MHz.
        """
        if show_plot:
            plt.ion()
        else:
            plt.ioff()

        timestamp = self.get_timestamp()

        fig, ax = plt.subplots(2,2, figsize=(10,6))

        # Subband
        sb = self.get_eta_scan_result_subband(band)
        ch = self.get_eta_scan_result_channel(band)
        idx = np.where(ch!=-1)  # ignore unassigned channels
        sb = sb[idx]
        c = Counter(sb)
        y = np.array([c[i] for i in np.arange(128)])
        ax[0,0].plot(np.arange(128), y, '.', color='k')
        for i in np.arange(0, 128, 16):
            ax[0,0].axvspan(i-.5, i+7.5, color='k', alpha=.2)
        ax[0,0].set_ylim((-.2, np.max(y)+1.2))
        ax[0,0].set_yticks(np.arange(0,np.max(y)+.1))
        ax[0,0].set_xlim((0, 128))
        ax[0,0].set_xlabel('Subband')
        ax[0,0].set_ylabel('# Res')
        ax[0,0].text(.02, .92, 'Total: {}'.format(len(sb)),
                      fontsize=10, transform=ax[0,0].transAxes)

        # Eta stuff
        eta = self.get_eta_scan_result_eta(band)
        eta = eta[idx]
        f = self.get_eta_scan_result_freq(band)
        f = f[idx]

        ax[0,1].plot(f, np.real(eta), '.', label='Real')
        ax[0,1].plot(f, np.imag(eta), '.', label='Imag')
        ax[0,1].plot(f, np.abs(eta), '.', label='Abs', color='k')
        ax[0,1].legend(loc='lower right')
        bc = self.get_band_center_mhz(band)
        ax[0,1].set_xlim((bc-250, bc+250))
        ax[0,1].set_xlabel('Freq [MHz]')
        ax[0,1].set_ylabel('Eta')

        phase = np.rad2deg(np.angle(eta))
        ax[1,1].plot(f, phase, color='k')
        ax[1,1].set_xlim((bc-250, bc+250))
        ax[1,1].set_ylim((-180,180))
        ax[1,1].set_yticks(np.arange(-180, 180.1, 90))
        ax[1,1].set_xlabel('Freq [MHz]')
        ax[1,1].set_ylabel('Eta phase')

        fig.suptitle('Band {} {}'.format(band, timestamp))
        plt.subplots_adjust(left=.08, right=.95, top=.92, bottom=.08,
                            wspace=.21, hspace=.21)

        if save_plot:
            save_name = '{}_tune_summary{}.png'.format(timestamp, 
                                                        plotname_append)
            path = os.path.join(self.plot_dir, save_name)
            plt.savefig(path, bbox_inches='tight')
            self.pub.register_file(path, 'tune', plot=True)
            if not show_plot:
                plt.close()

        # Plot individual eta scan
        if eta_scan:
            keys = self.freq_resp[band]['resonances'].keys()
            n_keys = len(keys)
            # If using full band response as input
            if 'full_band_resp' in self.freq_resp[band]:
                freq = self.freq_resp[band]['full_band_resp']['freq']
                resp = self.freq_resp[band]['full_band_resp']['resp']
                for k in keys:
                    r = self.freq_resp[band]['resonances'][k]
                    eta_width = .300 # in MHz. So this = 300 kHz
                    center_freq = r['freq']
                    idx = np.logical_and(freq > center_freq - eta_width,
                        freq < center_freq + eta_width)

                    # Actually plot the data
                    self.plot_eta_fit(freq[idx], resp[idx],
                        eta_mag=r['eta_mag'], eta_phase_deg=r['eta_phase'],
<<<<<<< HEAD
                        band=band, res_num=k, timestamp=timestamp,
                        save_plot=save_plot, show_plot=show_plot,
                        peak_freq=center_freq, channel=r['channel'])
=======
                        band=band, res_num=k, timestamp=timestamp, 
                        save_plot=save_plot, plotname_append=plotname_append, 
                        show_plot=show_plot, peak_freq=center_freq, 
                        channel=r['channel'])
>>>>>>> 55d64bfe
            # This is for data from find_freq/setup_notches
            else:
                for k in keys:
                    self.log('Eta plot {} of {}'.format(k+1, n_keys))
                    r = self.freq_resp[band]['resonances'][k]
                    self.plot_eta_fit(r['freq_eta_scan'], r['resp_eta_scan'],
                        eta=r['eta'], eta_mag=r['eta_mag'],
                        eta_phase_deg=r['eta_phase'], band=band, res_num=k,
                        timestamp=timestamp, save_plot=save_plot,
                        plotname_append=plotname_append, 
                        show_plot=show_plot, peak_freq=r['freq'])


    def full_band_resp(self, band, n_scan=1, n_samples=2**19, make_plot=False,
        save_plot=True, show_plot=False, save_data=False, timestamp=None,
        save_raw_data=False, correct_att=True, swap=False, hw_trigger=True,
        write_log=False):
        """
        Injects high amplitude noise with known waveform. The ADC measures it.
        The cross correlation contains the information about the resonances.
        Args:
        -----
        band (int): The band to sweep.
        Opt Args:
        ---------
        n_scan (int): The number of scans to take and average
        n_samples (int): The number of samples to take. Default 2^18.
        make_plot (bool): Whether the make plots. Default is False.
        save_data (bool): Whether to save the data.
        timestamp (str): The timestamp as a string.
        correct_att (bool): Correct the response for the attenuators. Default
            is True.
        Returns:
        --------
        f (float array): The frequency information. Length n_samples/2
        resp (complex array): The response information. Length n_samples/2
        """
        if timestamp is None:
            timestamp = self.get_timestamp()

        resp = np.zeros((int(n_scan), int(n_samples/2)), dtype=complex)
        for n in np.arange(n_scan):
            bay=self.band_to_bay(band)
            self.set_trigger_hw_arm(bay, 0, write_log=write_log)  # Default setup sets to 1

            self.set_noise_select(band, 1, wait_done=True, write_log=write_log)
            try:
                adc = self.read_adc_data(band, n_samples, hw_trigger=hw_trigger)
            except Exception:
                self.log('ADC read failed. Trying one more time', self.LOG_ERROR)
                adc = self.read_adc_data(band, n_samples, hw_trigger=hw_trigger)
            time.sleep(.05)  # Need to wait, otherwise dac call interferes with adc

            try:
                dac = self.read_dac_data(band, n_samples, hw_trigger=hw_trigger)
            except:
                self.log('ADC read failed. Trying one more time', self.LOG_ERROR)
                dac = self.read_dac_data(band, n_samples, hw_trigger=hw_trigger)
            time.sleep(.05)

            self.set_noise_select(band, 0, wait_done=True, write_log=write_log)

            # Account for the up and down converter attenuators
            if correct_att:
                att_uc = self.get_att_uc(band)
                att_dc = self.get_att_dc(band)
                self.log('UC (DAC) att: {}'.format(att_uc))
                self.log('DC (ADC) att: {}'.format(att_dc))
                if att_uc > 0:
                    scale = (10**(-att_uc/2/20))
                    self.log(f'UC attenuator > 0. Scaling by {scale:4.3f}')
                    dac *= scale
                if att_dc > 0:
                    scale = (10**(att_dc/2/20))
                    self.log(f'DC attenuator > 0. Scaling by {scale:4.3f}')
                    adc *= scale

            if save_raw_data:
                self.log('Saving raw data...', self.LOG_USER)

                path = os.path.join(self.output_dir, f'{timestamp}_adc')
                np.save(path, adc)
                self.pub.register_file(path, 'adc', format='npy')

                path = os.path.join(self.output_dir,f'{timestamp}_dac')
                np.save(path, dac)
                self.pub.register_file(path, 'dac', format='npy')

            # To do : Implement cross correlation to get shift

            if swap:
                adc = adc[::-1]

            f, p_dac = signal.welch(dac, fs=614.4E6, nperseg=n_samples/2,
                                    return_onesided=True)
            f, p_adc = signal.welch(adc, fs=614.4E6, nperseg=n_samples/2,
                                    return_onesided=True)
            f, p_cross = signal.csd(dac, adc, fs=614.4E6, nperseg=n_samples/2,
                                    return_onesided=True)

            idx = np.argsort(f)
            f = f[idx]
            p_dac = p_dac[idx]
            p_adc = p_adc[idx]
            p_cross = p_cross[idx]

            resp[n] = p_cross / p_dac

        resp = np.mean(resp, axis=0)

        if make_plot:
            if show_plot:
                plt.ion()
            else:
                plt.ioff()

            fig, ax = plt.subplots(3, figsize=(5,8), sharex=True)
            f_plot = f / 1.0E6

            plot_idx = np.where(np.logical_and(f_plot>-250, f_plot<250))

            ax[0].semilogy(f_plot, p_dac)
            ax[0].set_ylabel('DAC')
            ax[1].semilogy(f_plot, p_adc)
            ax[1].set_ylabel('ADC')
            ax[2].semilogy(f_plot, np.abs(p_cross))
            ax[2].set_ylabel('Cross')
            ax[2].set_xlabel('Frequency [MHz]')
            ax[0].set_title(timestamp)

            # plt.tight_layout()

            if save_plot:
                path = os.path.join(self.plot_dir,
                    '{}_b{}_full_band_resp_raw.png'.format(timestamp, band))
                plt.savefig(path, bbox_inches='tight')
                self.pub.register_file(path, 'response', plot=True)
                plt.close()

            fig, ax = plt.subplots(1)

            ax.plot(f_plot[plot_idx], np.log10(np.abs(resp[plot_idx])))
            ax.set_xlabel('Freq [MHz]')
            ax.set_ylabel('Response')
            ax.set_title(timestamp)
            if save_plot:
                path = os.path.join(self.plot_dir,
                             '{}_b{}_full_band_resp.png'.format(timestamp,
                                                                band))
                plt.savefig(path, bbox_inches='tight')
                self.pub.register_file(path, 'response', plot=True)
            if show_plot:
                plt.show()
            else:
                plt.close()

        if save_data:
            save_name = timestamp + '_{}_full_band_resp.txt'

            path = os.path.join(self.output_dir, save_name.format('freq'))
            np.savetxt(path, f)
            self.pub.register_file(path, 'full_band_resp', format='txt')

            path = os.path.join(self.output_dir, save_name.format('real'))
            np.savetxt(path, np.real(resp))
            self.pub.register_file(path, 'full_band_resp', format='txt')

            path = os.path.join(self.output_dir, save_name.format('imag'))
            np.savetxt(path, np.imag(resp))
            self.pub.register_file(path, 'full_band_resp', format='txt')

        return f, resp


    def find_peak(self, freq, resp, rolling_med=True, window=5000,
<<<<<<< HEAD
        grad_cut=.5, amp_cut=.25, freq_min=-2.5E8, freq_max=2.5E8,
        make_plot=False, save_plot=True, show_plot=False, band=None,
        subband=None, make_subband_plot=False,  subband_plot_with_slow=False,
        timestamp=None, pad=50, min_gap=100, plot_title=None,
        grad_kernel_width=8):
=======
        grad_cut=.5, amp_cut=.25, freq_min=-2.5E8, freq_max=2.5E8, 
        make_plot=False, save_plot=True, plotname_append='', show_plot=False, 
        band=None, subband=None, make_subband_plot=False, 
        subband_plot_with_slow=False, timestamp=None, pad=50, min_gap=100,
        plot_title=None, grad_kernel_width=8):
>>>>>>> 55d64bfe
        """find the peaks within a given subband
        Args:
        -----
        freq (float array): should be a single row of the broader freq
                            array, in Mhz.
        resp (complex array): complex response for just this subband
        Opt Args:
        ---------
        rolling_med (bool): whether to use a rolling median for the background
        window (int): number of samples to window together for rolling med
        grad_cut (float): The value of the gradient of phase to look for
            resonances. Default is .05
        amp_cut (float): The fractional distance from the median value to decide
            whether there is a resonance. Default is .25.
        freq_min (float): The minimum frequency relative to the center of
            the band to look for resonances. Units of Hz. Defaults is -2.5E8
        freq_max (float): The maximum frequency relative to the center of
            the band to look for resonances. Units of Hz. Defaults is 2.5E8
        make_plot (bool): Whether to make a plot. Default is False.
        make_subband_plot (bool): Whether to make a plot per subband. This is
            very slow. Default is False.
        save_plot (bool): Whether to save the plot to self.plot_dir. Default
            is True.
        plotname_append (string): Appended to the default plot filename. 
            Default is ''.
        band (int): The band to take find the peaks in. Mainly for saving
            and plotting.
        timestamp (str): The timestamp. Mainly for saving and plotting
        pad (int): number of samples to pad on either side of a resonance search
            window
        min_gap (int): minimum number of samples between resonances
        grad_kernel_width (int) : The number of samples to take after a point
            to calculate the gradient of phase. Default is 8.
        Returns:
        -------_
        resonances (float array): The frequency of the resonances in the band
            in Hz.
        """
        if timestamp is None:
            timestamp = self.get_timestamp()

        # Break apart the data
        angle = np.unwrap(np.angle(resp))
        x = np.arange(len(angle))
        p1 = np.poly1d(np.polyfit(x, angle, 1))
        angle -= p1(x)
        grad = np.convolve(angle, np.repeat([1,-1], grad_kernel_width),
            mode='same')

        amp = np.abs(resp)

        grad_loc = np.array(grad > grad_cut)

        # Calculate the rolling median. This uses pandas.
        if rolling_med:
            import pandas as pd
            med_amp = pd.Series(amp).rolling(window=window, center=True).median()
        else:
            med_amp = np.median(amp) * np.ones(len(amp))

        # Get the flagging
        starts, ends = self.find_flag_blocks(self.pad_flags(grad_loc,
            before_pad=pad, after_pad=pad, min_gap=min_gap))

        # Find the peaks locations
        peak = np.array([], dtype=int)
        for s, e in zip(starts, ends):
            if freq[s] > freq_min and freq[e] < freq_max:
                idx = np.ravel(np.where(amp[s:e] == np.min(amp[s:e])))[0]
                idx += s
                if 1-amp[idx]/med_amp[idx] > amp_cut:
                    peak = np.append(peak, idx)

        # Make summary plot
        if make_plot:
            if show_plot:
                plt.ion()
            else:
                plt.ioff()

            fig, ax = plt.subplots(2, figsize=(8,6), sharex=True)

            if band is not None:
                bandCenterMHz = self.get_band_center_mhz(band)
                plot_freq_mhz = freq+bandCenterMHz
            else:
                plot_freq_mhz = freq

            ax[0].plot(plot_freq_mhz, amp)
            ax[0].plot(plot_freq_mhz, med_amp)
            ax[0].plot(plot_freq_mhz[peak], amp[peak], 'kx')
            ax[1].plot(plot_freq_mhz, grad)

            ax[1].set_ylim(-2, 20)
            for s, e in zip(starts, ends):
                ax[0].axvspan(plot_freq_mhz[s], plot_freq_mhz[e], color='k',
                    alpha=.1)
                ax[1].axvspan(plot_freq_mhz[s], plot_freq_mhz[e], color='k',
                    alpha=.1)


            ax[0].set_ylabel('Amp.')
            ax[1].set_xlabel('Freq. [MHz]')

            title = timestamp
            if band is not None:
                title = title + f': band {band}, center = {bandCenterMHz:.1f} MHz'
            if subband is not None:
                title = title + f' subband {subband}'
            fig.suptitle(title)

            if save_plot:
                save_name = timestamp
                if band is not None:
                    save_name = save_name + '_b{}'.format(int(band))
                if subband is not None:
                    save_name = save_name + '_sb{}'.format(int(subband))
                save_name = save_name + '_find_freq' + plotname_append + '.png'
                path = os.path.join(self.plot_dir, save_name)
                plt.savefig(path, bbox_inches='tight', dpi=300)
                self.pub.register_file(path, 'find_freq', plot=True)
            if show_plot:
                plt.show()
            else:
                plt.close()

        # Make plot per subband
        if make_subband_plot:
            subbands, subband_freq = self.get_subband_centers(band,
                hardcode=True)  # remove hardcode mode
            plot_freq_mhz = freq
            plot_width = 5.5  # width of plotting in MHz
            width = (subband_freq[1] - subband_freq[0])

            for sb, sbf in zip(subbands, subband_freq):
                self.log('Making plot for subband {}'.format(sb))
                idx = np.logical_and(plot_freq_mhz > sbf - plot_width/2.,
                    plot_freq_mhz < sbf + plot_width/2.)
                if np.sum(idx) > 1:
                    f = plot_freq_mhz[idx]
                    p = angle[idx]
                    x = np.arange(len(p))
                    fp = np.polyfit(x, p, 1)
                    p = p - x*fp[0] - fp[1]

                    g = grad[idx]
                    a = amp[idx]
                    ma = med_amp[idx]

                    fig, ax = plt.subplots(2, sharex=True)
                    ax[0].plot(f, p, label='Phase')
                    ax[0].plot(f, g, label=r'$\Delta$ phase')
                    ax[1].plot(f, a, label='Amp')
                    ax[1].plot(f, ma, label='Median Amp')
                    for s, e in zip(starts, ends):
                        if (plot_freq_mhz[s] in f) or (plot_freq_mhz[e] in f):
                            ax[0].axvspan(plot_freq_mhz[s], plot_freq_mhz[e],
                                color='k', alpha=.1)
                            ax[1].axvspan(plot_freq_mhz[s], plot_freq_mhz[e],
                                color='k', alpha=.1)

                    for pp in peak:
                        if plot_freq_mhz[pp] > sbf - plot_width/2. and \
                                plot_freq_mhz[pp] < sbf + plot_width/2.:
                            ax[1].plot(plot_freq_mhz[pp], amp[pp], 'xk')

                    ax[0].legend(loc='upper right')
                    ax[1].legend(loc='upper right')

                    ax[0].axvline(sbf, color='k' ,linestyle=':', alpha=.4)
                    ax[1].axvline(sbf, color='k' ,linestyle=':', alpha=.4)
                    ax[0].axvline(sbf - width/2., color='k' ,linestyle='--',
                                  alpha=.4)
                    ax[0].axvline(sbf + width/2., color='k' ,linestyle='--',
                                  alpha=.4)
                    ax[1].axvline(sbf - width/2., color='k' ,linestyle='--',
                                  alpha=.4)
                    ax[1].axvline(sbf + width/2., color='k' ,linestyle='--',
                                  alpha=.4)

                    ax[1].set_xlim((sbf-plot_width/2., sbf+plot_width/2.))

                    ax[0].set_ylabel('[Rad]')
                    ax[1].set_xlabel('Freq [MHz]')
                    ax[1].set_ylabel('Amp')

                    ax[0].set_title('Band {} Subband {}'.format(band,
                                                                sb, sbf))

                    if subband_plot_with_slow:
                        ff = np.arange(-3, 3.1, .05)
                        rr, ii = self.eta_scan(band, sb, ff, 10, write_log=False)
                        dd = rr + 1.j*ii
                        sbc = self.get_subband_centers(band)
                        ax[1].plot(ff+sbc[1][sb], np.abs(dd)/2.5E6)

                    if save_plot:
                        pna = plotname_append
                        save_name = f'{timestamp}_find_freq_b{band}_sb{sb:03}{pna}.png'
                        os.path.join(self.plot_dir, save_name)
                        plt.savefig(path, bbox_inches='tight')
                        self.pub.register_file(path, 'find_freq', plot=True)
                        plt.close()
                else:
                    self.log('No data for subband {}'.format(sb))

        return freq[peak]

    def find_flag_blocks(self, flag, minimum=None, min_gap=None):
<<<<<<< HEAD
        """
        Find blocks of adjacent points in a boolean array with the same value.

        Args:
        -----
        flag : bool, array_like
            The array in which to find blocks

=======
        """ 
        Find blocks of adjacent points in a boolean array with the same value. 
        Args:
        -----
        flag : bool, array_like 
            The array in which to find blocks 
>>>>>>> 55d64bfe
        Opt Args:
        ---------
        minimum : int (optional)
            The minimum length of block to return. Discards shorter blocks
        min_gap : int (optional)
            The minimum gap between flag blocks. Fills in gaps smaller.
        Returns
        -------
        starts, ends : int arrays
            The start and end indices for each block.
            NOTE: the end index is the last index in the block. Add 1 for
            slicing, where the upper limit should be after the block
        """
        if min_gap is not None:
            _flag = self.pad_flags(np.asarray(flag, dtype=bool),
                min_gap=min_gap).astype(np.int8)
        else:
            _flag = np.asarray(flag).astype(int)

        marks = np.diff(_flag)
        start = np.where(marks == 1)[0]+1
        if _flag[0]:
            start = np.concatenate([[0],start])
        end = np.where(marks == -1)[0]
        if _flag[-1]:
            end = np.concatenate([end,[len(_flag)-1]])

        if minimum is not None:
            inds = np.where(end - start + 1 > minimum)[0]
            return start[inds],end[inds]
        else:
            return start,end


    def pad_flags(self, f, before_pad=0, after_pad=0, min_gap=0, min_length=0):
        """
<<<<<<< HEAD
        Adds and combines flagging.

=======
        Adds and combines flagging. 
>>>>>>> 55d64bfe
        Args:
        -----
        f (bool array): The flag array to pad
        Opt Args:
        ---------
        before_pad (int): The number of samples to pad before a flag
        after_pad (int); The number of samples to pad after a flag
        min_gap (int): The smallest allowable gap. If bigger, it combines.
        min_length (int): The smallest length a pad can be.
        Ret:
        ----
        pad_flag (bool array): The padded boolean array
        """
        before, after = self.find_flag_blocks(f)
        after += 1

        inds = np.where(np.subtract(before[1:],after[:-1]) < min_gap)[0]
        after[inds] = before[inds+1]

        before -= before_pad
        after += after_pad

        padded = np.zeros_like(f)

        for b, a in zip(before, after):
            if (a-after_pad)-(b+before_pad) > min_length:
                padded[np.max([0,b]):a] = True

        return padded

    def plot_find_peak(self, freq, resp, peak_ind, save_plot=True,
        save_name=None):
        """
        Plots the output of find_Freq
        Args:
        -----
        freq (float array): The frequency data
        resp (float array): The response to full_band_resp
        peak_ind (int array): The indicies of peaks found
        Opt Args:
        ---------
        save_plot (bool): Whether to save the plot
        save_name (str): THe name of the plot
        """
        if save_plot:
            plt.ioff()
        else:
            plt.ion()

        # Break out components
        Idat = np.real(resp)
        Qdat = np.imag(resp)
        phase = np.unwrap(np.arctan2(Qdat, Idat))

        # Plot
        fig, ax = plt.subplots(2, sharex=True, figsize=(6,4))
        ax[0].plot(freq, np.abs(resp), label='amp', color='b')
        ax[0].plot(freq, Idat, label='I', color='r', linestyle=':', alpha=.5)
        ax[0].plot(freq, Qdat, label='Q', color='g', linestyle=':', alpha=.5)
        ax[0].legend(loc='lower right')
        ax[1].plot(freq, phase, color='b')
        ax[1].set_ylim((-np.pi, np.pi))

        if len(peak_ind):  # empty array returns False
            ax[0].plot(freq[peak_ind], np.abs(resp[peak_ind]), 'x', color='k')
            ax[1].plot(freq[peak_ind], phase[peak_ind], 'x', color='k')
        else:
            self.log('No peak_ind values.', self.LOG_USER)

        fig.suptitle("Peak Finding")
        ax[1].set_xlabel("Frequency offset from Subband Center (MHz)")
        ax[0].set_ylabel("Response")
        ax[1].set_ylabel("Phase [rad]")

        if save_plot:
            if save_name is None:
                self.log('Using default name for saving: find_peak.png \n' +
                    'Highly recommended that you input a non-default name')
                save_name = 'find_peak.png'
            else:
                self.log('Plotting saved to {}'.format(save_name))

            path = os.path.join(self.plot_dir, save_name)
            plt.savefig(path, bbox_inches='tight')
            self.pub.register_file(path, 'find_freq', plot=True)

            plt.close()


    def eta_fit(self, freq, resp, peak_freq, delta_freq,
                make_plot=False, plot_chans=[], save_plot=True, band=None,
                timestamp=None, res_num=None, use_slow_eta=False):
        """
        Cyndia's eta finding code
        Args:
        -----
        freq (float array): The frequency data
        resp (float array): The response data
        peak_freq (float): The frequency of the resonance peak
        delta_freq (float): The width of frequency to calculate values
        Opt Args:
        ---------
        make_plot (bool): Whether to make plots. Default is False.
        save_plot (bool): Whether to save plots. Default is True.
        plot_chans (int array): The channels to plot. If an empty array, it
            will make plots for all channels.
        band (int): Only used for plotting - the band number of the resontaor
        timestamp (str): The timestamp of the data.
        res_num (int): The resonator number
<<<<<<< HEAD


=======
        
>>>>>>> 55d64bfe
        Rets:
        -----
        eta (complex): The eta parameter
        eta_scaled (complex): The eta parameter divided by subband_half_Width
        eta_phase_deg (float): The angle to rotate IQ circle
        r2 (float): The R^2 value copared to the resonator fit
        eta_mag (float): The amplitude of eta
        latency (float): THe delay
        Q (float): THe resonator quality factor
        """

        if band is None:
            # assume all bands have the same number of channels, and
            # pull the number of channels from the first band in the
            # list of bands specified in experiment.cfg.
            bands = self.config.get('init').get('bands')
            band = bands[0]

        n_subbands = self.get_number_sub_bands(band)
        digitizer_frequency_mhz = self.get_digitizer_frequency_mhz(band)
        subband_half_width = digitizer_frequency_mhz/\
                             n_subbands

        if timestamp is None:
            timestamp = self.get_timestamp()

        amp = np.abs(resp)

        fit = np.polyfit(freq, np.unwrap(np.angle(resp)), 1)
        fitted_line = np.poly1d(fit)
        phase = np.unwrap(np.angle(resp) - fitted_line(freq))

        # Find minimum
        min_idx = np.ravel(np.where(freq == peak_freq))[0]

        try:
            left = np.where(freq < peak_freq - delta_freq)[0][-1]
        except IndexError:
            left = 0
        try:
            left_plot = np.where(freq < peak_freq - 5*delta_freq)[0][-1]
        except IndexError:
            left = 0

        right = np.where(freq > peak_freq + delta_freq)[0][0]
        right_plot = np.where(freq > peak_freq + 5*delta_freq)[0][0]

        eta = (freq[right] - freq[left]) / (resp[right] - resp[left])

        if use_slow_eta:
            band_center = self.get_band_center_mhz(band)
            f_slow, resp_slow, eta_slow = self.eta_estimator(band,
                peak_freq*1.0E-6+band_center)

        # Get eta parameters
        latency = (np.unwrap(np.angle(resp))[-1] - \
            np.unwrap(np.angle(resp))[0]) / (freq[-1] - freq[0])/2/np.pi
        eta_mag = np.abs(eta)
        eta_angle = np.angle(eta)
        eta_scaled = eta_mag / subband_half_width
        eta_phase_deg = eta_angle * 180 / np.pi


        if left != right:
            sk_fit = tools.fit_skewed_lorentzian(freq[left_plot:right_plot],
                amp[left_plot:right_plot])
            r2 = np.sum((amp[left_plot:right_plot] -
                tools.skewed_lorentzian(freq[left_plot:right_plot],
                *sk_fit))**2)
            Q = sk_fit[5]
        else:
            r2 = np.nan
            Q = np.nan

        if make_plot:
            if len(plot_chans) == 0:
                self.log('Making plot for band' +
                    ' {} res {:03}'.format(band, res_num))
                self.plot_eta_fit(freq[left_plot:right_plot],
                    resp[left_plot:right_plot],
                    eta=eta, eta_mag=eta_mag, r2=r2,
                    save_plot=save_plot, timestamp=timestamp, band=band,
                    res_num=res_num, sk_fit=sk_fit, f_slow=f_slow, resp_slow=resp_slow)
            else:
                if res_num in plot_chans:
                    self.log('Making plot for band ' +
                        '{} res {:03}'.format(band, res_num))
                    self.plot_eta_fit(freq[left_plot:right_plot],
                        resp[left_plot:right_plot],
                        eta=eta, eta_mag=eta_mag, eta_phase_deg=eta_phase_deg,
                        r2=r2, save_plot=save_plot, timestamp=timestamp,
                        band=band, res_num=res_num, sk_fit=sk_fit,
                        f_slow=f_slow, resp_slow=resp_slow)

        return eta, eta_scaled, eta_phase_deg, r2, eta_mag, latency, Q


    def plot_eta_fit(self, freq, resp, eta=None, eta_mag=None, peak_freq=None,
<<<<<<< HEAD
        eta_phase_deg=None, r2=None, save_plot=True, show_plot=False, timestamp=None,
        res_num=None, band=None, sk_fit=None, f_slow=None, resp_slow=None,
        channel=None):
=======
        eta_phase_deg=None, r2=None, save_plot=True, plotname_append='', 
        show_plot=False, timestamp=None, res_num=None, band=None, 
        sk_fit=None, f_slow=None, resp_slow=None, channel=None):
>>>>>>> 55d64bfe
        """
        Plots the eta parameter fits
        Args:
        -----
        freq (float array): The frequency data
        resp (complex array): THe response data
        Opt Args:
        ---------
        eta (complex): The eta parameter
        eta_mag (complex): The amplitude of the eta parameter
        eta_phase_deg (float): The angle of the eta parameter in degrees
        r2 (float): The R^2 value
        save_plot (bool): Whether to save the plot. Default True.
        plotname_append (string): Appended to the default plot filename. Default ''.
        timestamp (str): The timestamp to name the file
        res_num (int): The resonator number to label the plot
        band (int): The band number to label the plot
        sk_fit (flot array): The fit parameters for the skewe lorentzian
        """
        if timestamp is None:
            timestamp = self.get_timestamp()

        if show_plot:
            plt.ion()
        else:
            plt.ioff()

        I = np.real(resp)
        Q = np.imag(resp)
        amp = np.sqrt(I**2 + Q**2)
        phase = np.unwrap(np.arctan2(Q, I))  # radians

        if peak_freq is not None:
            plot_freq = freq - peak_freq
        else:
            plot_freq = freq

        plot_freq = plot_freq * 1.0E3

        center_idx = np.ravel(np.where(amp==np.min(amp)))[0]

        fig = plt.figure(figsize=(9,4.5))
        gs=GridSpec(2,3)
        ax0 = fig.add_subplot(gs[0,0])
        ax1 = fig.add_subplot(gs[1,0], sharex=ax0)
        ax2 = fig.add_subplot(gs[:,1:])
        ax0.plot(plot_freq, I, label='I', linestyle=':', color='k')
        ax0.plot(plot_freq, Q, label='Q', linestyle='--', color='k')
        ax0.scatter(plot_freq, amp, c=np.arange(len(freq)), s=3,
            label='amp')
        if sk_fit is not None:
            ax0.plot(plot_freq, tools.skewed_lorentzian(plot_freq*1.0E6,
                *sk_fit), color='r', linestyle=':')
        ax0.legend(fontsize=10, loc='lower right')
        ax0.set_ylabel('Resp')

        ax1.scatter(plot_freq, np.rad2deg(phase), c=np.arange(len(freq)), s=3)
        ax1.set_ylabel('Phase [deg]')
        ax1.set_xlabel('Freq [kHz]')

        # write what refPhaseDelay and refPhaseDelayFine were on the
        # phase plot, since we typically look at it when trying to
        # optimize them.
        bbox = dict(boxstyle="round", ec='w', fc='w', alpha=.65)
        ax1.text(.03, .15,
            'refPhaseDelay={}'.format(self.get_ref_phase_delay(band)),
            transform=ax1.transAxes, fontsize=8, bbox=bbox)
        ax1.text(.03, .05,
            'refPhaseDelayFine={}'.format(self.get_ref_phase_delay_fine(band)),
            transform=ax1.transAxes, fontsize=8, bbox=bbox)

        # IQ circle
        ax2.axhline(0, color='k', linestyle=':', alpha=.5)
        ax2.axvline(0, color='k', linestyle=':', alpha=.5)

        ax2.scatter(I, Q, c=np.arange(len(freq)), s=3)
        ax2.set_xlabel('I')
        ax2.set_ylabel('Q')

        if peak_freq is not None:
            ax0.text(.03, .9, '{:5.2f} MHz'.format(peak_freq),
                      transform=ax0.transAxes, fontsize=10,
                      bbox=bbox)

        lab = ''
        if eta is not None:
            if eta_mag is not None:
                lab = r'$\eta/\eta_{mag}$' + \
                ': {:4.3f}+{:4.3f}'.format(np.real(eta/eta_mag),
                    np.imag(eta/eta_mag)) + '\n'
            else:
                lab = lab + r'$\eta$' + ': {}'.format(eta) + '\n'
        if eta_mag is not None:
            lab = lab + r'$\eta_{mag}$' + ': {:1.3e}'.format(eta_mag) + '\n'
        if eta_phase_deg is not None:
            lab = lab + r'$\eta_{ang}$' + \
                ': {:3.2f}'.format(eta_phase_deg) + '\n'
        if r2 is not None:
            lab = lab + r'$R^2$' + ' :{:4.3f}'.format(r2)
        ax2.text(.03, .81, lab, transform=ax2.transAxes, fontsize=10,
                  bbox=bbox)

        if channel is not None:
            ax2.text(.85, .92, 'Ch {:03}'.format(channel),
                      transform=ax2.transAxes, fontsize=10,
                      bbox=bbox)

        if eta is not None:
            if eta_mag is not None:
                eta = eta/eta_mag
            respp = eta*resp
            Ip = np.real(respp)
            Qp = np.imag(respp)
            ax2.scatter(Ip, Qp, c=np.arange(len(freq)), cmap='inferno', s=3)

        if f_slow is not None and resp_slow is not None:
            self.log('Adding slow eta scan')
            mag_scale = 5E5
            band_center = self.get_band_center_mhz(band)

            resp_slow /= mag_scale
            I_slow = np.real(resp_slow)
            Q_slow = np.imag(resp_slow)
            phase_slow = np.unwrap(np.arctan2(Q_slow, I_slow))  # radians

            ax0.scatter(f_slow-band_center, np.abs(resp_slow),
                c=np.arange(len(f_slow)), cmap='Greys', s=3)
            ax1.scatter(f_slow-band_center, np.rad2deg(phase_slow),
                c=np.arange(len(f_slow)), cmap='Greys', s=3)
            ax2.scatter(I_slow, Q_slow, c=np.arange(len(f_slow)), cmap='Greys',
                s=3)

        plt.tight_layout()

        if save_plot:
            if res_num is not None and band is not None:
<<<<<<< HEAD
                save_name = '{}_eta_b{}_res{:03}.png'.format(timestamp, band,
                    res_num)
=======
                save_name = '{}_eta_b{}_res{:03}{}.png'.format(timestamp, band, 
                    res_num, plotname_append)
>>>>>>> 55d64bfe
            else:
                save_name = '{}_eta{}.png'.format(timestamp, plotname_append)

            path = os.path.join(self.plot_dir, save_name)
            plt.savefig(path, bbox_inches='tight')
            self.pub.register_file(path, 'eta', plot=True)

        if not show_plot:
            plt.close()

    def get_closest_subband(self, f, band, as_offset=True):
        """
        Gives the closest subband number for a given input frequency.
        Args:
        -----
        f (float): The frequency to search for a subband
        band (int): The band to identify
        Ret:
        ----
        subband (int): The subband that contains the frequency
        """
        # get subband centers:
        subbands, centers = self.get_subband_centers(band, as_offset=as_offset)
        if self.check_freq_scale(f, centers[0]):
            pass
        else:
            raise ValueError('{} and {}'.format(f, centers[0]))

        idx = np.argmin([abs(x - f) for x in centers])
        return idx


    def check_freq_scale(self, f1, f2):
        """
        Makes sure that items are the same frequency scale (ie MHz, kHZ, etc.)
        Args:
        -----
        f1 (float): The first frequency
        f2 (float): The second frequency
        Ret:
        ----
        same_scale (bool): Whether the frequency scales are the same
        """
        if abs(f1/f2) > 1e3:
            return False
        else:
            return True

    def load_master_assignment(self, band, filename):
        """
        By default, pysmurf loads the most recent master assignment.
        Use this function to overwrite the default one.
        Args:
        -----
        band (int): The band for the master assignment file
        filename (str): The full path to the new master assignment
            file. Should be in self.tune_dir.
        """
        if 'band_{}'.format(band) in self.channel_assignment_files.keys():
            self.log('Old master assignment file:'+
                     ' {}'.format(self.channel_assignment_files['band_{}'.format(band)]))
        self.channel_assignment_files['band_{}'.format(band)] = filename
        self.log('New master assignment file:'+
                 ' {}'.format(self.channel_assignment_files['band_{}'.format(band)]))


    def get_master_assignment(self, band):
        """
        Returns the master assignment list.
        Args:
        -----
        band (int) : The band number
        Ret:
        ----
        freqs (float array): The frequency of the resonators
        subbands (int array): The subbands the channels are assigned to
        channels (int array): The channels the resonators are assigned to
        groups (int array): The bias group the channel is in
        """
        fn = self.channel_assignment_files[f'band_{band}']
        self.log(f'Drawing channel assignments from {fn}')
        d = np.loadtxt(fn, delimiter=',')
        freqs = d[:,0]
        subbands = d[:,1].astype(int)
        channels = d[:,2].astype(int)
        groups = d[:,3].astype(int)

        return freqs, subbands, channels, groups


    def assign_channels(self, freq, band=None, bandcenter=None,
        channel_per_subband=4, as_offset=True, min_offset=0.1,
        new_master_assignment=False):
        """
        Figures out the subbands and channels to assign to resonators
        Args:
        -----
        freq (flot array): The frequency of the resonators. This is not the
            same as the frequency output from full_band_resp. This is only
            where the resonators are.
        Opt Args:
        ---------
        band (int): The band to assign channels
        band_center (float array): The frequency center of the band. Must supply
            band or subband center.
        channel_per_subband (int): The number of channels to assign per
            subband. Default is 4.
        min_offset (float): The minimum offset between two resonators in MHz.
            If closer, then both are ignored.
        Ret:
        ----
        subbands (int array): An array of subbands to assign resonators
        channels (int array): An array of channel numbers to assign resonators
        offsets (float array): The frequency offset from the subband center
        """
        freq = np.sort(freq)  # Just making sure its in sequential order

        if band is None and bandcenter is None:
            self.log('Must have band or bandcenter', self.LOG_ERROR)
            raise ValueError('Must have band or bandcenter')

        subbands = np.zeros(len(freq), dtype=int)
        channels = -1 * np.ones(len(freq), dtype=int)
        offsets = np.zeros(len(freq))

        if not new_master_assignment:
            freq_master,subbands_master,channels_master,groups_master = \
                self.get_master_assignment(band)
            n_freqs = len(freq)
            n_unmatched = 0
            for idx in range(n_freqs):
                f = freq[idx]
                found_match = False
                for i in range(len(freq_master)):
                    f_master = freq_master[i]
                    if np.absolute(f-f_master) < min_offset:
                        ch = channels_master[i]
                        channels[idx] = ch
                        sb =  subbands_master[i]
                        subbands[idx] = sb
                        g = groups_master[i]
                        sb_center = self.get_subband_centers(band,
                            as_offset=as_offset)[1][sb]
                        offsets[idx] = f-sb_center
                        self.log(f'Matching {f:.2f} MHz to {f_master:.2f} MHz' +
                            ' in master channel list: assigning to ' +
                            f'subband {sb}, ch. {ch}, group {g}')
                        found_match = True
                        break
                if not found_match:
                    n_unmatched += 1
                    self.log('No match found for {:.2f} MHz'.format(f))
            self.log(f'No channel assignment for {n_unmatched} of {n_freqs}'+
                ' resonances.')
        else:
            d_freq = np.diff(freq)
            close_idx = d_freq > min_offset
            close_idx = np.logical_and(np.hstack((close_idx, True)),
                                       np.hstack((True, close_idx)))
            # Assign all frequencies to a subband
            for idx in range(len(freq)):
                subbands[idx] = self.get_closest_subband(freq[idx], band,
                                                     as_offset=as_offset)
                subband_center = self.get_subband_centers(band,
                                          as_offset=as_offset)[1][subbands[idx]]
                offsets[idx] = freq[idx] - subband_center

            # Assign unique channel numbers
            for unique_subband in set(subbands):
                chans = self.get_channels_in_subband(band, int(unique_subband))
                mask = np.where(subbands == unique_subband)[0]
                if len(mask) > channel_per_subband:
                    concat_mask = mask[:channel_per_subband]
                else:
                    concat_mask = mask[:]

                chans = chans[:len(list(concat_mask))] #I am so sorry

                channels[mask[:len(chans)]] = chans

            # Prune channels that are too close
            channels[~close_idx] = -1

            # write the channel assignments to file
            self.write_master_assignment(band, freq, subbands, channels)

        return subbands, channels, offsets


    def write_master_assignment(self, band, freqs, subbands, channels,
        groups=None):
        '''
        writes a comma-separated list in the form band, freq (MHz), subband,
        channel, group. Group number defaults to -1.
        '''
        timestamp = self.get_timestamp()
        if groups is None:
            groups = -np.ones(len(freqs),dtype=int)

        fn = os.path.join(self.tune_dir,
                          f'{timestamp}_channel_assignment_b{band}.txt')
        self.log('Writing new channel assignment to {}'.format(fn))
        f = open(fn,'w')
        for i in range(len(channels)):
            f.write('%.4f,%i,%i,%i\n' % (freqs[i],subbands[i],channels[i],
                groups[i]))
        f.close()

        self.load_master_assignment(band, fn)

    def make_master_assignment_from_file(self, band, tuning_filename):
        """
        Makes a master assignment file
        Args:
        -----
        band (int) : The band number
        tuning_filename : The tuning file to use for generating the
            master_assignemnt
        """
        self.log('Drawing band-{} tuning data from {}'.format(band,
            tuning_filename))

        # Load the tuning file
        d = np.load(tuning_filename).item()[band]['resonances']

        # Extrac the values from the tuning file
        freqs = []
        subbands = []
        channels = []
        for i in range(len(d)):
            freqs.append(d[i]['freq'])
            subbands.append(d[i]['subband'])
            channels.append(d[i]['channel'])

        self.write_master_assignment(band, freqs, subbands, channels)


    def get_group_list(self,band,group):
        _,_,channels,groups = self.get_master_assignment(band)
        chs_in_group = []
        for i in range(len(channels)):
            if groups[i] == group:
                chs_in_group.append(channels[i])
        return chs_in_group

    def get_group_number(self,band,ch):
        _,_,channels,groups = self.get_master_assignment(band)
        for i in range(len(channels)):
            if channels[i] == ch:
                return groups[i]
        return None

    def write_group_assignment(self,band,group,ch_list):
        '''
        Combs master channel assignment and assigns group number to all channels
        in ch_list. Does not affect other channels in the master file.
        '''
        freqs_master, subbands_master, channels_master, groups_master = self.get_master_assignment(band)
        for i in range(len(ch_list)):
            for j in range(len(channels_master)):
                if ch_list[i] == channels_master[j]:
                    groups_master[j] = group
                    break
        self.write_master_assignment(band,freqs_master,subbands_master,
            channels_master,groups=groups_master)

    def compare_tune(self, tune, ref_tune=None, make_plot=False):
        """
        Compares tuning file to a reference tuning file. Does not work yet.
        """
# FIXME
# smurf_tune.py:1579:24: F821 undefined name 'freq'
# smurf_tune.py:1581:41: F821 undefined name 'resp'
# smurf_tune.py:1582:41: F821 undefined name 'resp_ref'
# smurf_tune.py:1586:22: F821 undefined name 'tune_ref'
# smurf_tune.py:1587:31: F821 undefined name 'tune_ref'
# smurf_tune.py:1591:41: F821 undefined name 'resp'
# smurf_tune.py:1591:56: F821 undefined name 'resp_ref'
#        # Load data
#        res1 = self.load_tune(tune)
#        if ref_tune is None:
#            res2 = self.freq_resp
#
#        if make_plot:
#            plt_freq = freq * 1.0E-6
#            fig, ax = plt.subplots(2, sharex=True, figsize=(6,5))
#            ax[0].plot(plt_freq, np.abs(resp))
#            ax[0].plot(plt_freq, np.abs(resp_ref))
#
#            for k in tune.keys():
#                ax[0].axvline(tune[k]['freq']*1.0E-6, color='b', linestyle=':')
#            for k in tune_ref.keys():
#                ax[0].axvline(tune_ref[k]['freq']*1.0E-6, color='r',
#                    linestyle=':')
#
#
#            ax[1].plot(plt_freq, np.abs(resp) - np.abs(resp_ref))
#
#            plt.tight_layout()


    def relock(self, band, res_num=None, drive=None, r2_max=.08,
        q_max=100000, q_min=0, check_vals=False, min_gap=None,
        write_log=False):
        """
        Turns on the tones. Also cuts bad resonators.
        Args:
        -----
        band (int): The band to relock
        Opt args:
        ---------
        res_num (int array): The resonators to lock. If None, tries all the
            resonators.
        drive (int): The tone amplitudes to set
        check_vals (bool) : Whether to check r2 and Q values. Default is False.
        r2_max (float): The highest allowable R^2 value
        q_max (float): The maximum resonator Q factor
        q_min (float): The minimum resonator Q factor
        min_gap (float) : Thee minimum distance between resonators.
        """

        digitizer_freq = self.get_digitizer_frequency_mhz(band)
        n_subband = self.get_number_sub_bands(band)
        n_channels = self.get_number_channels(band)

        self.log('Relocking...')
        if res_num is None:
            res_num = np.arange(n_channels)
        else:
            res_num = np.array(res_num)

        if drive is None:
            drive = self.freq_resp[band]['drive']

        subband = digitizer_freq/(n_subband/2.)  # Oversample by 2

        amplitude_scale = np.zeros(n_channels)
        center_freq = np.zeros(n_channels)
        feedback_enable = np.zeros(n_channels)
        eta_phase = np.zeros(n_channels)
        eta_mag = np.zeros(n_channels)

        f = [self.freq_resp[band]['resonances'][k]['freq'] \
                 for k in self.freq_resp[band]['resonances'].keys()]

        # Populate arrays
        counter = 0
        for k in self.freq_resp[band]['resonances'].keys():
            ch = self.freq_resp[band]['resonances'][k]['channel']
            idx = np.where(f == self.freq_resp[band]['resonances'][k]['freq'])[0][0]
            f_gap=None
            if len(f)>1:
                f_gap = np.min(np.abs(np.append(f[:idx], f[idx+1:])-f[idx]))
            if write_log:
                self.log('Res {:03} - Channel {}'.format(k, ch))
            for ll, hh in self.bad_mask:
                if f[idx] > ll and f[idx] < hh:
                    self.log('{:4.3f} in bad list.'.format(f[idx]))
                    ch = -1
            if ch < 0:
                if write_log:
                    self.log('No channel assigned: res {:03}'.format(k))
            elif min_gap is not None and f_gap is not None and f_gap < min_gap:
                if write_log:
                    self.log('Closest resonator is {:3.3f} MHz away'.format(f_gap))
            elif self.freq_resp[band]['resonances'][k]['r2'] > r2_max and check_vals:
                if write_log:
                    self.log('R2 too high: res {:03}'.format(k))
            elif k not in res_num:
                if write_log:
                    self.log('Not in resonator list')
            else:
                center_freq[ch] = self.freq_resp[band]['resonances'][k]['offset']
                amplitude_scale[ch] = drive
                feedback_enable[ch] = 1
                eta_phase[ch] = self.freq_resp[band]['resonances'][k]['eta_phase']
                eta_mag[ch] = self.freq_resp[band]['resonances'][k]['eta_scaled']
                counter += 1

        # Set the actual variables
        self.set_center_frequency_array(band, center_freq, write_log=write_log,
            log_level=self.LOG_INFO)
        self.set_amplitude_scale_array(band, amplitude_scale.astype(int),
            write_log=write_log, log_level=self.LOG_INFO)
        self.set_feedback_enable_array(band, feedback_enable.astype(int),
            write_log=write_log, log_level=self.LOG_INFO)
        self.set_eta_phase_array(band, eta_phase, write_log=write_log,
            log_level=self.LOG_INFO)
        self.set_eta_mag_array(band, eta_mag, write_log=write_log,
            log_level=self.LOG_INFO)

        self.log('Setting on {} channels on band {}'.format(counter, band),
            self.LOG_USER)

    def fast_relock(self, band):
        """
        """
        self.log('Fast relocking with: {}'.format(self.tune_file))
        self.set_tune_file_path(self.tune_file)
        self.set_load_tune_file(band, 1)
        self.log('Done fast relocking')

    def _get_eta_scan_result_from_key(self, band, key):
        """
        """
        if 'resonances' not in self.freq_resp[band].keys():
            self.log('No tuning. Run setup_notches() or load_tune()')
            return None

        return np.array([self.freq_resp[band]['resonances'][k][key]
                         for k in self.freq_resp[band]['resonances'].keys()])


    def get_eta_scan_result_freq(self, band):
        """
        Convenience function that gets the frequency results from
        eta scans.
        Args:
        -----
        band (int) : The band
        Ret:
        freq (float array) : The frequency in MHz of the resonators.
        """
        return self._get_eta_scan_result_from_key(band, 'freq')


    def get_eta_scan_result_eta(self, band):
        """
        Convenience function that gets thee eta values from
        eta scans.
        Args:
        -----
        band (int) : The band
        Ret:
        ----
        eta (complex array) : The eta of the resonators.
        """
        return self._get_eta_scan_result_from_key(band, 'eta')

    def get_eta_scan_result_eta_mag(self, band):
        """
        Convenience function that gets thee eta mags from
        eta scans.
        Args:
        -----
        band (int) : The band
        Ret:
        ----
        eta_mag (float array) : The eta of the resonators.
        """
        return self._get_eta_scan_result_from_key(band, 'eta_mag')

    def get_eta_scan_result_eta_scaled(self, band):
        """
        Convenience function that gets the eta scaled from
        eta scans. eta_scaled is eta_mag/digitizer_freq_mhz/n_subbands
        Args:
        -----
        band (int) : The band
        Ret:
        ----
        eta_mag (float array) : The eta_scaled of the resonators.
        """
        return self._get_eta_scan_result_from_key(band, 'eta_scaled')


    def get_eta_scan_result_eta_phase(self, band):
        """
        Convenience function that gets the eta phase values from
        eta scans.
        Args:
        -----
        band (int) : The band
        Ret:
        ----
        eta_phase (float array) : The eta_phase of the resonators.
        """
        return self._get_eta_scan_result_from_key(band, 'eta_phase')


    def get_eta_scan_result_channel(self, band):
        """
        Convenience function that gets the channel assignments from
        eta scans.
        Args:
        -----
        band (int) : The band
        Ret:
        ----
        channels (int array) : The channels of the resonators.
        """
        return self._get_eta_scan_result_from_key(band, 'channel')


    def get_eta_scan_result_subband(self, band):
        """
        Convenience function that gets the subband from
        eta scans.
        Args:
        -----
        band (int) : The band
        Ret:
        ----
        subband (float array) : The subband of the resonators.
        """
        return self._get_eta_scan_result_from_key(band, 'subband')


    def get_eta_scan_result_offset(self, band):
        """
        Convenience function that gets the offset from center frequency
        from eta scans.
        Args:
        -----
        band (int) : The band
        Ret:
        ----
        offset (float array) : The offset from the subband centers  of
           the resonators.
        """
        return self._get_eta_scan_result_from_key(band, 'offset')


    def eta_reestimator(self, band, f0, drive, delta_freq=.01):
        """
        """
        subband, offset = self.freq_to_subband(band, f0)

        #left = f0 - delta_freq
        #right = f0 + delta_freq

        f_sweep = np.array([offset-delta_freq, offset+delta_freq])
        f, resp = self.fast_eta_scan(band, subband, f_sweep, 2, drive)


        eta = (f_sweep[1]-f_sweep[0])/(resp[1]-resp[0])

        sb, sbc = self.get_subband_centers(band, as_offset=False)

        return f_sweep+sbc[subband], resp, eta

    def eta_estimator(self, band, freq, drive=10, f_sweep_half=.3,
                      df_sweep=.002, delta_freq=.01):
        """
        Estimates eta parameters using the slow eta_scan
        """
        subband, offset = self.freq_to_subband(band, freq)
        f_sweep = np.arange(offset-f_sweep_half, offset+f_sweep_half, df_sweep)
        f, resp = self.fast_eta_scan(band, subband, f_sweep, 2, drive)
        # resp = rr + 1.j*ii

        a_resp = np.abs(resp)
        idx = np.ravel(np.where(a_resp == np.min(a_resp)))[0]
        f0 = f_sweep[idx]

        try:
            left = np.where(f_sweep < f0 - delta_freq)[0][-1]
        except IndexError:
            left = 0

        try:
            right = np.where(f_sweep > f0 + delta_freq)[0][0]
        except:
            right = len(f_sweep)-1

        subband_half_width = self.get_digitizer_frequency_mhz(band)/\
            self.get_number_sub_bands(band)

        eta = (f_sweep[right]-f_sweep[left])/(resp[right]-resp[left])
        eta_mag = np.abs(eta)
        eta_phase = np.angle(eta)
        eta_phase_deg = np.rad2deg(eta_phase)
        eta_scaled = eta_mag/subband_half_width

        sb, sbc = self.get_subband_centers(band, as_offset=False)

        return f_sweep+sbc[subband], resp, eta

    def eta_scan(self, band, subband, freq, drive, write_log=False,
                 sync_group=True):
        """
        Same as slow eta scans
        """
        if len(self.which_on(band)):
            self.band_off(band, write_log=write_log)

        n_subband = self.get_number_sub_bands(band)
        n_channel = self.get_number_channels(band)
        channel_order = self.get_channel_order(band)
        first_channel = channel_order[::n_channel//n_subband]

        self.set_eta_scan_channel(band, first_channel[subband],
                                  write_log=write_log)
        self.set_eta_scan_amplitude(band, drive, write_log=write_log)
        self.set_eta_scan_freq(band, freq, write_log=write_log)
        self.set_eta_scan_dwell(band, 0, write_log=write_log)

        self.set_run_eta_scan(band, 1, wait_done=False, write_log=write_log)
        pvs = [self._cryo_root(band) + self._eta_scan_results_real,
               self._cryo_root(band) + self._eta_scan_results_imag]

        if sync_group:
            sg = SyncGroup(pvs, skip_first=False)

            sg.wait()
            vals = sg.get_values()
            rr = vals[pvs[0]]
            ii = vals[pvs[1]]
        else:
            rr = self.get_eta_scan_results_real(2, len(freq))
            ii = self.get_eta_scan_results_imag(2, len(freq))

        self.set_amplitude_scale_channel(band, first_channel[subband], 0)

        return rr, ii

    def flux_ramp_check(self, band, reset_rate_khz=None,
                        fraction_full_scale=None, flux_ramp=True,
                        save_plot=True, show_plot=False):
        """
        Tries to measure the V-phi curve in feedback disable mode.
        You can also run this with flux ramp off to see the intrinsic
        noise on the readout channel.
        Args:
        -----
        band (int) : The band to check.
        Opt Args:
        ---------
        reset_rate_khz (float) : The flux ramp rate in kHz.
        fraction_full_scale (float) : The amplitude of the flux ramp from
           zero to one.
        flux_ramp (bool) : Whether to flux ramp. Default is True.
        save_plot (bool) : Whether to save the plot. Default True.
        show_plot (bool) : Whether to show the plot. Default False.
        """
        if show_plot:
            plt.ion()
        else:
            plt.ioff()

        if reset_rate_khz is None:
            reset_rate_khz = self.reset_rate_khz
            self.log('reset_rate_khz is None. ',
                     f'Using default: {reset_rate_khz}')
        n_channels = self.get_number_channels(band)
        old_fb = self.get_feedback_enable_array(band)

        # Turn off feedback
        self.set_feedback_enable_array(band, np.zeros_like(old_fb))
        d, df, sync = self.tracking_setup(band,0, reset_rate_khz=reset_rate_khz,
                                          fraction_full_scale=fraction_full_scale,
                                          make_plot=False,
                                          save_plot=False, show_plot=False,
                                          lms_enable1=False, lms_enable2=False,
                                          lms_enable3=False, flux_ramp=flux_ramp)

        n_samp, n_chan = np.shape(df)

        dd = np.ravel(np.where(np.diff(sync[:,0]) !=0))
        first_idx = dd[0]//n_channels
        second_idx = dd[4]//n_channels
        dt = int(second_idx-first_idx)  # In slow samples
        n_fr = int(len(sync[:,0])/n_channels/dt)
        reset_idx = np.arange(first_idx, n_fr*dt + first_idx+1, dt)

        # Reset to the previous FB state
        self.set_feedback_enable_array(band, old_fb)

        fs = self.get_digitizer_frequency_mhz(band) * 1.0E6 /2/n_channels

        # Only plot channels that are on - group by subband
        chan = self.which_on(band)
        freq = np.zeros(len(chan), dtype=float)
        subband = np.zeros(len(chan), dtype=int)
        for i, c in enumerate(chan):
            freq[i] = self.channel_to_freq(band, c)
            (subband[i], _) = self.freq_to_subband(band, freq[i])

        unique_subband = np.unique(subband)

        cm = plt.get_cmap('viridis')

        timestamp = self.get_timestamp()

        self.log('Making plots...')
        scale = 1.0E3

        n_high = 3
        highs = np.zeros((n_high, len(chan)))

        for sb in unique_subband:
            idx = np.ravel(np.where(subband == sb))
            chs = chan[idx]
            # fig, ax = plt.subplots(1, 2, figsize=(8,4), sharey=True)
            fig = plt.figure(figsize=(8,6))
            gs = GridSpec(2,2)
            ax0 = fig.add_subplot(gs[0,:])
            ax1 = fig.add_subplot(gs[1,0])
            ax2 = fig.add_subplot(gs[1,1])

            for i, c in enumerate(chs):
                color = cm(i/len(chs))
                ax0.plot(np.arange(n_samp)/fs*scale,
                         df[:,c], label='ch {}'.format(c),
                         color=color)
                holder = np.zeros((n_fr-1, dt))
                for i in np.arange(n_fr-1):
                    holder[i] = df[first_idx+dt*i:first_idx+dt*(i+1),c]
                ds = np.mean(holder, axis=0)
                ax1.plot(np.arange(len(ds))/fs*scale, ds, color=color)
                ff, pp = signal.welch(df[:,c], fs=fs)
                ax2.semilogy(ff/1.0E3, pp, color=color)

                sort_idx = np.argsort(pp)[::-1]


            for k in reset_idx:
                ax0.axvline(k/fs*scale, color='k', alpha=.6, linestyle=':')

            ax0.legend(loc='upper left')
            ax1.set_xlabel('Time [ms]')
            ax2.set_xlabel('Freq [kHz]')
            fig.suptitle('Band {} Subband {}'.format(band, sb))

            if save_plot:
                save_name = timestamp
                if not flux_ramp:
                    save_name = save_name + '_no_FR'
                save_name = save_name+ \
                    '_b{}_sb{:03}_flux_ramp_check.png'.format(band, sb)
                path = os.path.join(self.plot_dir, save_name)
                plt.savefig(path, bbox_inches='tight')
                self.pub.register_file(path, 'flux_ramp', plot=True)

                if not show_plot:
                    plt.close()

        return d, df, sync

<<<<<<< HEAD
    def tracking_setup(self, band, channel=None, reset_rate_khz=None,
        write_log=False, make_plot=False, save_plot=True, show_plot=True,
        nsamp=2**19, lms_freq_hz=None, meas_lms_freq=False, flux_ramp=True,
        fraction_full_scale=None, lms_enable1=True, lms_enable2=True,
        lms_enable3=True, lms_gain=None, return_data=True, new_epics_root=None,
        feedback_start_frac=None, feedback_end_frac=None):
=======
    def tracking_setup(self, band, channel=None, reset_rate_khz=None, 
        write_log=False, make_plot=False, save_plot=True, plotname_append='',
        show_plot=True, nsamp=2**19, lms_freq_hz=None, meas_lms_freq=False, 
        flux_ramp=True, fraction_full_scale=None, lms_enable1=True, 
        lms_enable2=True, lms_enable3=True, lms_gain=None, return_data=True,
        new_epics_root=None, feedback_start_frac=None, feedback_end_frac=None):
>>>>>>> 55d64bfe
        """
        The function to start tracking. Starts the flux ramp and if requested
        attempts to measure the lms (demodulation) frequency. Otherwise this
        just tracks at the input lms frequency. This will also make plots for
<<<<<<< HEAD
        the channels listed in {channel} input.

=======
        the channels listed in {channel} input. 
>>>>>>> 55d64bfe
        Args:
        -----
        band (int) : The band number
        Opt Args:
        ---------
        channel (int) : The channel to check
        reset_rate_khz (float) : The flux ramp frequency
        write_log (bool) : Whether to write output to the log.  Default False.
        make_plot (bool) : Whether to make plots. Default False.
        save_plot (bool) : Whether to save plots. Default True.
        plotname_append (string): Appended to the default plot filename. Default ''.
        show_plot (bool) : Whether to display the plot. Default True.
        lms_freq_hz (float) : The frequency of the tracking algorithm.
           Default is 4000
        flux_ramp (bool) : Whether to turn on flux ramp. Default True.
        fraction_full_scale (float) : The flux ramp amplitude, as a
           fraction of the maximum. Default is .4950.
        lms_enable1 (bool) : Whether to use the first harmonic for tracking.
           Default True.
        lms_enable2 (bool) : Whether to use the second harmonic for tracking.
           Default True.
        lms_enable3 (bool) : Whether to use the third harmonic for tracking.
           Default True.
        lms_gain (int) : The tracking gain parameters. Default is the value
           in the config table.
        feedback_start_frac (float) : The fraction of the full flux
           ramp at which to stop applying feedback in each flux ramp
           cycle.  Must be in [0,1).  Defaults to whatever's in the cfg
           file.
        feedback_end_frac (float) : The fraction of the full flux ramp
           at which to stop applying feedback in each flux ramp cycle.
           Must be >0.  Defaults to whatever's in the cfg file.
        meas_lms_freq (bool) : Whether or not to try to estimate the
           carrier rate using the flux_mod2 function.  Default false.
           lms_freq_hz must be None.
        """
        if reset_rate_khz is None:
            reset_rate_khz = self.reset_rate_khz
        if lms_gain is None:
            lms_gain = self.lms_gain[band]

        ##
        ## Load unprovided optional args from cfg
        if feedback_start_frac is None:
            feedback_start_frac = self.config.get('tune_band').get('feedback_start_frac')[str(band)]
        if feedback_end_frac is None:
            feedback_end_frac = self.config.get('tune_band').get('feedback_end_frac')[str(band)]
        ## End loading unprovided optional args from cfg
        ##

        ##
        ## Argument validation

        # Validate feedback_start_frac and feedback_end_frac
        if (feedback_start_frac < 0) or (feedback_start_frac >= 1):
            raise ValueError("feedback_start_frac = {} not in [0,1)".format(feedback_start_frac))
        if (feedback_end_frac < 0):
            raise ValueError("feedback_end_frac = {} not > 0".format(feedback_end_frac))
        # If feedback_start_frac exceeds feedback_end_frac, then
        # there's no range of the flux ramp cycle over which we're
        # applying feedback.
        if (feedback_end_frac < feedback_start_frac):
            raise ValueError("feedback_end_frac = {} is not less than feedback_start_frac = {}".format(feedback_end_frac, feedback_start_frac))
        # Done validating feedbackStart and feedbackEnd

        ## End argument validation
        ##

        if not flux_ramp:
            self.log('WARNING: THIS WILL NOT TURN ON FLUX RAMP!')

        if make_plot:
            if show_plot:
                plt.ion()
            else:
                plt.ioff()

        if fraction_full_scale is None:
            fraction_full_scale = self.fraction_full_scale
        else:
            self.fraction_full_scale = fraction_full_scale

        # Switched to a more stable estimator
        if lms_freq_hz is None:
            if meas_lms_freq:
                lms_freq_hz = self.estimate_lms_freq(band,
                    reset_rate_khz,fraction_full_scale=fraction_full_scale,
                    channel=channel)
            else:
                lms_freq_hz = self.config.get('tune_band').get('lms_freq')[str(band)]
            self.lms_freq_hz[band] = lms_freq_hz
            self.log('Using lms_freq_estimator : {:.0f} Hz'.format(lms_freq_hz))

        if not flux_ramp:
            lms_enable1 = 0
            lms_enable2 = 0
            lms_enable3 = 0

        self.log("Using lmsFreqHz = {:.0f} Hz".format(lms_freq_hz), self.LOG_USER)

        self.set_lms_gain(band, lms_gain, write_log=write_log)
        self.set_lms_enable1(band, lms_enable1, write_log=write_log)
        self.set_lms_enable2(band, lms_enable2, write_log=write_log)
        self.set_lms_enable3(band, lms_enable3, write_log=write_log)
        self.set_lms_freq_hz(band, lms_freq_hz, write_log=write_log)

        iq_stream_enable = 0  # must be zero to access f,df stream
        self.set_iq_stream_enable(band, iq_stream_enable, write_log=write_log)

        self.flux_ramp_setup(reset_rate_khz, fraction_full_scale,
                             write_log=write_log, new_epics_root=new_epics_root)

        # Doing this after flux_ramp_setup so that if needed we can
        # set feedback_end based on the flux ramp settings.

        # Compute feedback_start/feedback_end from
        # feedback_start_frac/feedback_end_frac.
        channel_frequency_mhz = self.get_channel_frequency_mhz(band)
        digitizer_frequency_mhz = self.get_digitizer_frequency_mhz(band)
        feedback_start = int(
            feedback_start_frac*(self.get_ramp_max_cnt()+1)/(
                digitizer_frequency_mhz/channel_frequency_mhz/2. ) )
        feedback_end = int(
            feedback_end_frac*(self.get_ramp_max_cnt()+1)/(
                digitizer_frequency_mhz/channel_frequency_mhz/2. ) )

        # Set feedbackStart and feedbackEnd
        self.set_feedback_start(band, feedback_start, write_log=write_log)
        self.set_feedback_end(band, feedback_end, write_log=write_log)

        self.log("Applying feedback over {:.1f}% of each flux ramp cycle (with feedbackStart={} and feedbackEnd={})".format(
                                         (feedback_end_frac-feedback_start_frac)*100.,
                                         feedback_start,
                                         feedback_end),
                 self.LOG_USER)

        if flux_ramp:
            self.flux_ramp_on(write_log=write_log, new_epics_root=new_epics_root)

        # take one dataset with all channels
        if return_data or make_plot:
            f, df, sync = self.take_debug_data(band, IQstream = iq_stream_enable,
                                           single_channel_readout=0, nsamp=nsamp)

            df_std = np.std(df, 0)

            df_channels = np.ravel(np.where(df_std >0))

            channels_on = list(set(df_channels) & set(self.which_on(band)))
            self.log("Number of channels on = {}".format(len(channels_on)),
                self.LOG_USER)

            f_span = np.max(f,0) - np.min(f,0)

        if make_plot:
            timestamp = self.get_timestamp()

            fig,ax = plt.subplots(1,3,figsize = (12,5))
            fig.suptitle('LMS freq = {:.0f} Hz, n_channels = {}'.format(lms_freq_hz,
                len(channels_on)))

            # Histogram the stddev
            ax[0].hist(df_std[channels_on] * 1e3,bins = 20,edgecolor = 'k')
            ax[0].set_xlabel('Flux ramp demod error std (kHz)')
            ax[0].set_ylabel('number of channels')

            # Histogram the max-min flux ramp amplitude response
            ax[1].hist(f_span[channels_on] * 1e3,bins = 20,edgecolor='k')
            ax[1].set_xlabel('Flux ramp amplitude (kHz)')
            ax[1].set_ylabel('number of channels')

            # Plot df vs resp amplitude
            ax[2].plot(f_span[channels_on]*1e3, df_std[channels_on]*1e3, '.')
            ax[2].set_xlabel('FR Amp (kHz)')
            ax[2].set_ylabel('RF demod error (kHz)')
            x = np.array([0, np.max(f_span[channels_on])*1.0E3])

            # useful line to guide the eye
            y_factor = 100
            y = x/y_factor
            ax[2].plot(x, y, color='k', linestyle=':',label=f'1:{y_factor}')
            ax[2].legend(loc='best')

            fig.tight_layout(rect=[0, 0.03, 1, 0.95])

            if save_plot:
<<<<<<< HEAD
                path = os.path.join(self.plot_dir,
                    timestamp + '_FR_amp_v_err.png')
=======
                path = os.path.join(self.plot_dir, 
                    timestamp + '_FR_amp_v_err' + plotname_append + '.png')
>>>>>>> 55d64bfe
                plt.savefig(path, bbox_inches='tight')
                self.pub.register_file(path, 'amp_vs_err', plot=True)

            if not show_plot:
                # If we don't want a live view, close the plot
                plt.close()

            if channel is not None:
                channel = np.ravel(np.array(channel))
                sync_idx = self.make_sync_flag(sync)

                bbox = dict(boxstyle="round", ec='w', fc='w', alpha=.65)

                for ch in channel:
                    # Setup plotting
                    fig, ax = plt.subplots(2, sharex=True, figsize=(9, 4.75))

                    # Plot tracked component
                    ax[0].plot(f[:, ch]*1e3)
                    ax[0].set_ylabel('Tracked Freq [kHz]')
                    ax[0].text(.025, .9,
                        'LMS Freq {:.0f} Hz'.format(lms_freq_hz), fontsize=10,
                        transform=ax[0].transAxes, bbox=bbox, ha='left',
                        va='top')

                    ax[0].text(.95, .9, 'Band {} Ch {:03}'.format(band, ch),
                        fontsize=10, transform=ax[0].transAxes, ha='right',
                        va='top', bbox=bbox)

                    # Plot the untracking part
                    ax[1].plot(df[:, ch]*1e3)
                    ax[1].set_ylabel('Freq Error [kHz]')
                    ax[1].set_xlabel('Samp Num')
                    ax[1].text(.025, .9,
                        f'RMS error = {df_std[ch]*1e3:.2f} kHz\n' +
                        f'FR frac. full scale = {fraction_full_scale:.2f}',
                        fontsize=10, transform=ax[1].transAxes, bbox=bbox,
                        ha='left', va='top')

                    n_sync_idx = len(sync_idx)
                    for i, s in enumerate(sync_idx):
                        # Lines for reset
                        ax[0].axvline(s, color='k', linestyle=':', alpha=.5)
                        ax[1].axvline(s, color='k', linestyle=':', alpha=.5)

                        # highlight used regions
                        if i < n_sync_idx-1:
                            n_samp = sync_idx[i+1]-sync_idx[i]
                            start = s + feedback_start_frac*n_samp
                            end = s + feedback_end_frac*n_samp
                            ax[0].axvspan(start, end, color='k', alpha=.15)
                            ax[1].axvspan(start, end, color='k', alpha=.15)

                    plt.tight_layout()

                    if save_plot:
<<<<<<< HEAD
                        path = os.path.join(self.plot_dir, timestamp +
                            '_FRtracking_band{}_ch{:03}.png'.format(band,ch))
=======
                        path = os.path.join(self.plot_dir, timestamp + 
                            '_FRtracking_band{}_ch{:03}{}.png'.format(band,ch,
                            plotname_append))                        
>>>>>>> 55d64bfe
                        plt.savefig(path, bbox_inches='tight')
                        self.pub.register_file(path, 'tracking', plot=True)

                    if not show_plot:
                        plt.close()

        self.set_iq_stream_enable(band, 1, write_log=write_log)

        if return_data:
            return f, df, sync

    def track_and_check(self, band, channel=None, reset_rate_khz=None,
        make_plot=False, save_plot=True, show_plot=True,
        lms_freq_hz=None, flux_ramp=True, fraction_full_scale=None,
        lms_enable1=True, lms_enable2=True, lms_enable3=True, lms_gain=None,
        f_min=.015, f_max=.2, df_max=.03, toggle_feedback=True,
        relock=True, tracking_setup=True,
        feedback_start_frac=None, feedback_end_frac=None):
        """
        This runs tracking setup and check_lock to prune bad channels. This has
        all the same inputs and tracking_setup and check_lock. In particular the
        cut parameters are f_min, f_max, and df_max.

        Args:
        -----
        band (int): The band to track and check

        Opt Args:
        ---------
        channel (int or int array): List of channels to plot.
        toggle_feedback (bool): Whether or not to reset feedback (both the
            global band feedbackEnable and the lmsEnables between tracking_setup
            and  check_lock.
        relock (bool): Whether or not to relock at the start. Default True.
        tracking_setup (bool): Whether or not to run tracking_setup. Default
            True.
        reset_rate_khz (float) : The flux ramp frequency
        write_log (bool) : Whether to write output to the log.  Default False.
        make_plot (bool) : Whether to make plots. Default False.
        save_plot (bool) : Whether to save plots. Default True.
        show_plot (bool) : Whether to display the plot. Default True.
        lms_freq_hz (float) : The frequency of the tracking algorithm.
           Default is 4000
        flux_ramp (bool) : Whether to turn on flux ramp. Default True.
        fraction_full_scale (float) : The flux ramp amplitude, as a
           fraction of the maximum. Default is .4950.
        lms_enable1 (bool) : Whether to use the first harmonic for tracking.
           Default True.
        lms_enable2 (bool) : Whether to use the second harmonic for tracking.
           Default True.
        lms_enable3 (bool) : Whether to use the third harmonic for tracking.
           Default True.
        lms_gain (int) : The tracking gain parameters. Default is the value
           in the config file
        feedback_start_frac (float) : The fraction of the full flux
           ramp at which to stop applying feedback in each flux ramp
           cycle.  Must be in [0,1).  Defaults to whatever's in the cfg
           file.
        feedback_end_frac (float) : The fraction of the full flux ramp
           at which to stop applying feedback in each flux ramp cycle.
           Must be >0.  Defaults to whatever's in the cfg file.
        meas_lms_freq (bool) : Whether or not to try to estimate the
           carrier rate using the flux_mod2 function.  Default false.
           lms_freq_hz must be None.
        f_min (float) : The maximum frequency swing.
        f_max (float) : The minimium frequency swing
        df_max (float) : The maximum value of the stddev of df
        """
        if reset_rate_khz is None:
            reset_rate_khz = self.reset_rate_khz
        if lms_gain is None:
            lms_gain = self.lms_gain[band]

        if relock:
            self.relock(band)

        # Start tracking
        if tracking_setup:
            self.tracking_setup(band, channel=channel,
                reset_rate_khz=reset_rate_khz, make_plot=make_plot,
                save_plot=save_plot, show_plot=show_plot,
                lms_freq_hz=lms_freq_hz, flux_ramp=flux_ramp,
                fraction_full_scale=fraction_full_scale, lms_enable1=lms_enable1,
                lms_enable2=lms_enable2, lms_enable3=lms_enable3,
                lms_gain=lms_gain, return_data=False,
                feedback_start_frac=feedback_start_frac,
                feedback_end_frac=feedback_end_frac)

        # Toggle the feedback because sometimes tracking exits in a bad state.
        # I'm not sure if this is still the case, but no reason to stop doing
        # this. -EY 20191001
        if toggle_feedback:
            self.toggle_feedback(band)

        # Check the lock status and cut channels based on inputs.
        self.check_lock(band, f_min=f_min, f_max=f_max, df_max=df_max,
            make_plot=make_plot, flux_ramp=flux_ramp,
            fraction_full_scale=fraction_full_scale, lms_freq_hz=lms_freq_hz,
            reset_rate_khz=reset_rate_khz,
            feedback_start_frac=feedback_start_frac,
            feedback_end_frac=feedback_end_frac)


    def eta_phase_check(self, band, rot_step_size=30, rot_max=360,
        reset_rate_khz=None, fraction_full_scale=None, flux_ramp=True):
        """
        """
        if reset_rate_khz is None:
            reset_rate_khz = self.reset_rate_khz

        ret = {}

        eta_phase0 = self.get_eta_phase_array(band)
        ret['eta_phase0'] = eta_phase0
        ret['band'] = band
        n_channels = self.get_number_channels(band)

        old_fb = self.get_feedback_enable_array(band)
        self.set_feedback_enable_array(band, np.zeros_like(old_fb))

        rot_ang = np.arange(0, rot_max, rot_step_size)
        ret['rot_ang'] = rot_ang
        ret['data'] = {}

        for i, r in enumerate(rot_ang):
            self.log('Rotating {:3.1f} deg'.format(r))
            eta_phase = np.zeros_like(eta_phase0)
            for c in np.arange(n_channels):
                eta_phase[c] = tools.limit_phase_deg(eta_phase0[c] + r)
            self.set_eta_phase_array(band, eta_phase)

            d, df, sync = self.tracking_setup(band,0,
                reset_rate_khz=reset_rate_khz,
                fraction_full_scale=fraction_full_scale,
                make_plot=False, save_plot=False, show_plot=False,
                lms_enable1=False, lms_enable2=False, lms_enable3=False,
                flux_ramp=flux_ramp)

            ret['data'][r] = {}
            ret['data'][r]['df'] = df
            ret['data'][r]['sync'] = sync

        self.set_feedback_enable_array(band, old_fb)
        self.set_eta_phase_array(2, eta_phase0)

        return ret

    def analyze_eta_phase_check(self, dat, channel):
        """
        """
        keys = dat['data'].keys()
        band = dat['band']
        n_keys = len(keys)

        n_channels = self.get_number_channels(band)
        fs = self.get_digitizer_frequency_mhz(band) * 1.0E6 /2/n_channels
        scale = 1.0E3

        fig, ax = plt.subplots(1)
        cm = plt.get_cmap('viridis')
        for j, k in enumerate(keys):
            sync = dat['data'][k]['sync']
            df = dat['data'][k]['df']
            dd = np.ravel(np.where(np.diff(sync[:,0]) !=0))
            first_idx = dd[0]//n_channels
            second_idx = dd[4]//n_channels
            dt = int(second_idx-first_idx)  # In slow samples
            n_fr = int(len(sync[:,0])/n_channels/dt)
            reset_idx = np.arange(first_idx, n_fr*dt + first_idx+1, dt)

            holder = np.zeros((n_fr-1, dt))
            for i in np.arange(n_fr-1):
                holder[i] = df[first_idx+dt*i:first_idx+dt*(i+1), channel]
            ds = np.mean(holder, axis=0)

            color = cm(j/n_keys)
            ax.plot(np.arange(len(ds))/fs*scale, ds, color=color,
                    label='{:3.1f}'.format(k))

        ax.legend()
        ax.set_title('Band {} Ch {:03}'.format(band, channel))
        ax.set_xlabel('Time [ms]')




    _num_flux_ramp_dac_bits = 16
    _cryo_card_flux_ramp_relay_bit = 16
    _cryo_card_relay_wait = 0.25 #sec
    def unset_fixed_flux_ramp_bias(self,acCouple=True):
        """
        Alias for setting ModeControl=0
        """

        # make sure flux ramp is configured off before switching back into mode=1
        self.flux_ramp_off()

        self.log("Setting flux ramp ModeControl to 0.",self.LOG_USER)
        self.set_mode_control(0)

        ## Don't want to flip relays more than we have to.  Check if it's in the correct
        ## position ; only explicitly flip to DC if we have to.
        if acCouple and (self.get_cryo_card_relays() >>
            self._cryo_card_flux_ramp_relay_bit & 1):
            self.log("Flux ramp set to DC mode (rly=0).",
                     self.LOG_USER)
            self.set_cryo_card_relay_bit(self._cryo_card_flux_ramp_relay_bit,0)

            # make sure it gets picked up by cryo card before handing back
            while (self.get_cryo_card_relays() >>
                self._cryo_card_flux_ramp_relay_bit & 1):
                self.log("Waiting for cryo card to update",
                         self.LOG_USER)
                time.sleep(self._cryo_card_relay_wait)


    def set_fixed_flux_ramp_bias(self,fractionFullScale,debug=True,
        do_config=True):
        """
        ???
        Args:
        -----
        fractionFullScale (float) : Fraction of full flux ramp scale to output
        from [-1,1]
        """

        # fractionFullScale must be between [0,1]
        if abs(np.abs(fractionFullScale))>1:
            raise ValueError("fractionFullScale = {} not in [-1,1]".format(fractionFullScale))

        ## Disable flux ramp if it was on
        ## Doesn't seem to effect the fixed DC value being output
        ## if already in fixed flux ramp mode ModeControl=1
        self.flux_ramp_off()

        ## Don't want to flip relays more than we have to.  Check if it's in the correct
        ## position ; only explicitly flip to DC if we have to.
        if not (self.get_cryo_card_relays() >> self._cryo_card_flux_ramp_relay_bit & 1):
            self.log("Flux ramp relay is either in AC mode or we haven't set it yet - explicitly setting to DC mode (=1).",
                     self.LOG_USER)
            self.set_cryo_card_relay_bit(self._cryo_card_flux_ramp_relay_bit,1)

            while not (self.get_cryo_card_relays() >> self._cryo_card_flux_ramp_relay_bit & 1):
                self.log("Waiting for cryo card to update",
                         self.LOG_USER)
                time.sleep(self._cryo_card_relay_wait)

        if do_config:
            ## ModeControl must be 1
            mode_control=self.get_mode_control()
            if not mode_control==1:

                #before switching to ModeControl=1, make sure DAC is set to output zero V
                LTC1668RawDacData0=np.floor(0.5*(2**self._num_flux_ramp_dac_bits))
                self.log("Before switching to fixed DC flux ramp output, " +
                         " explicitly setting flux ramp DAC to zero "+
                         "(LTC1668RawDacData0={})".format(mode_control,LTC1668RawDacData0),
                         self.LOG_USER)
                self.set_flux_ramp_dac(LTC1668RawDacData0)

                self.log("Flux ramp ModeControl is {}".format(mode_control) +
                         " - changing to 1 for fixed DC output.",
                         self.LOG_USER)
                self.set_mode_control(1)

        ## Compute and set flux ramp DAC to requested value
        LTC1668RawDacData = np.floor((2**self._num_flux_ramp_dac_bits)*
            (1-np.abs(fractionFullScale))/2);
        ## 2s complement
        if fractionFullScale<0:
            LTC1668RawDacData = 2**self._num_flux_ramp_dac_bits-LTC1668RawDacData-1
        if debug:
            self.log("Setting flux ramp to {}".format(100 * fractionFullScale,
                     int(LTC1668RawDacData)) + "% of full scale (LTC1668RawDacData={})",
                     self.LOG_USER)
        self.set_flux_ramp_dac(LTC1668RawDacData)

    def flux_ramp_setup(self, reset_rate_khz, fraction_full_scale, df_range=.1,
        band=2, write_log=False, new_epics_root=None):
        """
        Set flux ramp sawtooth rate and amplitude. If there are errors, check
        that you are using an allowed reset rate! Not all rates are allowed.
        Allowed rates: 1, 2, 3, 4, 5, 6, 8, 10, 12, 15 kHz
        Args:
        -----
        reset_rate_khz (int) : The flux ramp rate to set in kHz. The allowable
            values are 1, 2, 3, 4, 5, 6, 8, 10, 12, 15 kHz
        fraction_full_scale (float) : The amplitude of the flux ramp as a
            fraction of the maximum possible value.
        Opt Args:
        ---------
        df_range (float) :
        band (int) : The band to setup the flux ramp on.
        write_log (bool) : Whether to write output to the log
        new_epics_root (str) : Override the original epics root.
        """

        # Disable flux ramp
        self.flux_ramp_off(new_epics_root=new_epics_root,
                           write_log=write_log)

        digitizerFrequencyMHz = self.get_digitizer_frequency_mhz(band,
            new_epics_root=new_epics_root)
        dspClockFrequencyMHz=digitizerFrequencyMHz/2

        desiredRampMaxCnt = ((dspClockFrequencyMHz*1e3)/
            (reset_rate_khz)) - 1
        rampMaxCnt = np.floor(desiredRampMaxCnt)

        resetRate = (dspClockFrequencyMHz * 1e6) / (rampMaxCnt + 1)

        HighCycle = 5 # not sure why these are hardcoded
        LowCycle = 5
        rtmClock = (dspClockFrequencyMHz * 1e6) / (HighCycle + LowCycle + 2)
        trialRTMClock = rtmClock

        fullScaleRate = fraction_full_scale * resetRate
        desFastSlowStepSize = (fullScaleRate * 2**self.num_flux_ramp_counter_bits) / rtmClock
        trialFastSlowStepSize = round(desFastSlowStepSize)
        FastSlowStepSize = trialFastSlowStepSize

        trialFullScaleRate = trialFastSlowStepSize * trialRTMClock / (2**self.num_flux_ramp_counter_bits)

        trialResetRate = (dspClockFrequencyMHz * 1e6) / (rampMaxCnt + 1)
        trialFractionFullScale = trialFullScaleRate / trialResetRate
        fractionFullScale = trialFractionFullScale
        diffDesiredFractionFullScale = np.abs(trialFractionFullScale -
            fraction_full_scale)

        self.log("Percent full scale = {:0.3f}%".format(100 * fractionFullScale),
            self.LOG_USER)

        if diffDesiredFractionFullScale > df_range:
            raise ValueError("Difference from desired fraction of full scale " +
                "exceeded! {}".format(diffDesiredFractionFullScale) +
                " vs acceptable {}".format(df_range))
            self.log("Difference from desired fraction of full scale exceeded!" +
                " P{} vs acceptable {}".format(diffDesiredFractionFullScale,
                    df_range),
                self.LOG_USER)

        if rtmClock < 2e6:
            raise ValueError("RTM clock rate = "+
                "{} is too low (SPI clock runs at 1MHz)".format(rtmClock*1e-6))
            self.log("RTM clock rate = "+
                "{} is too low (SPI clock runs at 1MHz)".format(rtmClock * 1e-6),
                self.LOG_USER)
            return


        FastSlowRstValue = np.floor((2**self.num_flux_ramp_counter_bits) *
            (1 - fractionFullScale)/2)


        KRelay = 3 #where do these values come from
        SelectRamp = self.get_select_ramp(new_epics_root=new_epics_root) # from config file
        RampStartMode = self.get_ramp_start_mode(new_epics_root=new_epics_root) # from config file
        PulseWidth = 64
        DebounceWidth = 255
        RampSlope = 0
        ModeControl = 0
        EnableRampTrigger = 1

        self.set_low_cycle(LowCycle, new_epics_root=new_epics_root,
                           write_log=write_log)
        self.set_high_cycle(HighCycle, new_epics_root=new_epics_root,
                           write_log=write_log)
        self.set_k_relay(KRelay, new_epics_root=new_epics_root,
                            write_log=write_log)
        self.set_ramp_max_cnt(rampMaxCnt, new_epics_root=new_epics_root,
                            write_log=write_log)
        self.set_select_ramp(SelectRamp, new_epics_root=new_epics_root,
                            write_log=write_log)
        self.set_ramp_start_mode(RampStartMode, new_epics_root=new_epics_root,
                            write_log=write_log)
        self.set_pulse_width(PulseWidth, new_epics_root=new_epics_root,
                            write_log=write_log)
        self.set_debounce_width(DebounceWidth, new_epics_root=new_epics_root,
                            write_log=write_log)
        self.set_ramp_slope(RampSlope, new_epics_root=new_epics_root,
                            write_log=write_log)
        self.set_mode_control(ModeControl, new_epics_root=new_epics_root,
                            write_log=write_log)
        self.set_fast_slow_step_size(FastSlowStepSize, new_epics_root=new_epics_root,
                            write_log=write_log)
        self.set_fast_slow_rst_value(FastSlowRstValue, new_epics_root=new_epics_root,
                            write_log=write_log)
        self.set_enable_ramp_trigger(EnableRampTrigger, new_epics_root=new_epics_root,
                            write_log=write_log)
        self.set_ramp_rate(reset_rate_khz, new_epics_root=new_epics_root,
                            write_log=write_log)



    def get_fraction_full_scale(self, new_epics_root=None):
        """
        Returns the fraction_full_scale.
        Opt Args:
        ---------
        new_epics_root (str) : Overrides the initialized epics root.
        Ret:
        ----
        fraction_full_scale (float) : The fraction of the flux ramp amplitude
        """
        return 1-2*(self.get_fast_slow_rst_value(new_epics_root=new_epics_root)/
                    2**self.num_flux_ramp_counter_bits)


    def check_lock(self, band, f_min=.015, f_max=.2, df_max=.03,
        make_plot=False, flux_ramp=True, fraction_full_scale=None,
        lms_freq_hz=None, reset_rate_khz=None, feedback_start_frac=None,
        feedback_end_frac=None, **kwargs):
        """
        Takes a tracking setup and turns off channels that have bad
        tracking. The limits are set by the variables f_min, f_max,
        and df_max. The output is stored to freq_resp[band]['lock_status'] dict.

        Args:
        -----
        band (int) : The band the check
        Opt Args:
        ---------
        f_min (float) : The maximum frequency swing.
        f_max (float) : The minimium frequency swing
        df_max (float) : The maximum value of the stddev of df
        make_plot (bool) : Whether to make plots. Default False
        flux_ramp (bool) : Whether to flux ramp or not. Default True
        faction_full_scale (float): Number between 0 and 1. The amplitude
           of the flux ramp.
        lms_freq_hz (float) : The tracking frequency in Hz. Default is None
        reset_rate_khz (float) : The flux ramp reset rate in kHz.
        feedback_start_frac (float) : What fraction of the flux ramp to
            skip before feedback. Float between 0 and 1.
        feedback_end_frac (float) : What fraction of the flux ramp to skip
            at the end of feedback. Float between 0 and 1.
        """
        self.log('Checking lock on band {}'.format(band))

        if reset_rate_khz is None:
            reset_rate_khz = self.reset_rate_khz

        if fraction_full_scale is None:
            fraction_full_scale = self.fraction_full_scale

        if lms_freq_hz is None:
            lms_freq_hz = self.lms_freq_hz[band]

        channels = self.which_on(band)
        n_chan = len(channels)

        self.log('Currently {} channels on'.format(n_chan))

        # Tracking setup returns information on all channels in a band
        f, df, sync = self.tracking_setup(band, make_plot=False,
            flux_ramp=flux_ramp, fraction_full_scale=fraction_full_scale,
            lms_freq_hz=lms_freq_hz, reset_rate_khz=reset_rate_khz,
            feedback_start_frac=feedback_start_frac,
            feedback_end_frac=feedback_end_frac)

        high_cut = np.array([])
        low_cut = np.array([])
        df_cut = np.array([])

        # Make cuts
        for ch in channels:
            f_chan = f[:,ch]
            f_span = np.max(f_chan) - np.min(f_chan)
            df_rms = np.std(df[:,ch])

            if f_span > f_max:
                self.set_amplitude_scale_channel(band, ch, 0, **kwargs)
                high_cut = np.append(high_cut, ch)
            elif f_span < f_min:
                self.set_amplitude_scale_channel(band, ch, 0, **kwargs)
                low_cut = np.append(low_cut, ch)
            elif df_rms > df_max:
                self.set_amplitude_scale_channel(band, ch, 0, **kwargs)
                df_cut = np.append(df_cut, ch)

        chan_after = self.which_on(band)

        self.log('High cut channels {}'.format(high_cut))
        self.log('Low cut channels {}'.format(low_cut))
        self.log('df cut channels {}'.format(df_cut))
        self.log('Good channels {}'.format(chan_after))
        self.log('High cut count: {}'.format(len(high_cut)))
        self.log('Low cut count: {}'.format(len(low_cut)))
        self.log('df cut count: {}'.format(len(df_cut)))
        self.log('Started with {}. Now {}'.format(n_chan, len(chan_after)))

        # Store the data in freq_resp
        timestamp = self.get_timestamp(as_int=True)
        self.freq_resp[band]['lock_status'][timestamp] = {
            'action' : 'check_lock',
            'flux_ramp': flux_ramp,
            'f_min' : f_min,
            'f_max' : f_max,
            'df_max' : df_max,
            'high_cut' : high_cut,
            'low_cut' : low_cut,
            'channels_before' : channels,
            'channels_after' : chan_after
        }


    def check_lock_flux_ramp_off(self, band,df_max=.03,
                   make_plot=False, **kwargs):
        """
        Simple wrapper function for check_lock with the flux ramp off
        """
        self.check_lock(band, f_min=0., f_max=np.inf, df_max=df_max,
            make_plot=make_plot, flux_ramp=False, **kwargs)


    def find_freq(self, band, subband=np.arange(13,115), drive_power=None,
        n_read=2, make_plot=False, save_plot=True, plotname_append='', 
        window=50, rolling_med=True, make_subband_plot=False, show_plot=False):
        '''
        Finds the resonances in a band (and specified subbands)
        Args:
        -----
        band (int) : The band to search
        Optional Args:
        --------------
        subband (int) : An int array for the subbands
        drive_power (int) : The drive amplitude.  If none given, takes from cfg.
        n_read (int) : The number sweeps to do per subband
        make_plot (bool) : make the plot frequency sweep. Default False.
        save_plot (bool) : save the plot. Default True.
        plotname_append (string): Appended to the default plot filename. Default ''.
        rolling_med (bool) : Whether to iterate on a rolling median or just
           the median of the whole sample.
        window (int) : The width of the rolling median window
        '''

        # Turn off all tones in this band first.  May want to make
        # this only turn off tones in each sub-band before sweeping,
        # instead?
        self.band_off(band)

        if drive_power is None:
            drive_power = self.config.get('init')['band_{}'.format(band)].get('amplitude_scale')
            self.log(f'No drive_power given. Using value in config ' +
                f'file: {drive_power}')

        self.log('Sweeping across frequencies')
        f, resp = self.full_band_ampl_sweep(band, subband, drive_power, n_read)

        timestamp = self.get_timestamp()

        # Save data
        save_name = '{}_amp_sweep_{}.txt'

        path = os.path.join(self.output_dir, save_name.format(timestamp, 'freq'))
        np.savetxt(path, f)
        self.pub.register_file(path, 'sweep_response', format='txt')

        path = os.path.join(self.output_dir, save_name.format(timestamp, 'resp'))
        np.savetxt(path, resp)
        self.pub.register_file(path, 'sweep_response', format='txt')

        # Place in dictionary - dictionary declared in smurf_control
        self.freq_resp[band]['find_freq'] = {}
        self.freq_resp[band]['find_freq']['subband'] = subband
        self.freq_resp[band]['find_freq']['f'] = f
        self.freq_resp[band]['find_freq']['resp'] = resp
        if 'timestamp' in self.freq_resp[band]['find_freq']:
            self.freq_resp[band]['timestamp'] = \
                np.append(self.freq_resp[band]['find_freq']['timestamp'], timestamp)
        else:
            self.freq_resp[band]['find_freq']['timestamp'] = np.array([timestamp])

        # Find resonator peaks
        res_freq = self.find_all_peak(self.freq_resp[band]['find_freq']['f'],
<<<<<<< HEAD
            self.freq_resp[band]['find_freq']['resp'], subband,
            make_plot=make_plot, band=band, rolling_med=rolling_med,
            window=window, make_subband_plot=make_subband_plot)
=======
            self.freq_resp[band]['find_freq']['resp'], subband, 
            make_plot=make_plot, plotname_append=plotname_append, band=band, 
            rolling_med=rolling_med, window=window, 
            make_subband_plot=make_subband_plot)
>>>>>>> 55d64bfe
        self.freq_resp[band]['find_freq']['resonance'] = res_freq

        # Save resonances
        path = os.path.join(self.output_dir,
            save_name.format(timestamp, 'resonance'))
        np.savetxt(path, self.freq_resp[band]['find_freq']['resonance'])
        self.pub.register_file(path, 'resonances', format='txt')

        # Call plotting
        if make_plot:
            self.plot_find_freq(self.freq_resp[band]['find_freq']['f'],
                self.freq_resp[band]['find_freq']['resp'], save_plot=save_plot,
<<<<<<< HEAD
                show_plot=show_plot,
                save_name=save_name.replace('.txt', '.png').format(timestamp, band))
=======
                show_plot=show_plot, 
                save_name=save_name.replace('.txt', plotname_append + \
                                            '.png').format(timestamp, band))
>>>>>>> 55d64bfe

        return f, resp

    def plot_find_freq(self, f=None, resp=None, subband=None, filename=None,
        save_plot=True, save_name='amp_sweep.png', show_plot=False):
        '''
        Plots the response of the frequency sweep. Must input f and resp, or
        give a path to a text file containing the data for offline plotting.
        To do:
        Add ability to use timestamp and multiple plots
        Opt Args:
        ---------
        save_plot (bool) : save the plot. Default True.
        save_name (string) : What to name the plot. default find_freq.png
        '''
        if subband is None:
            subband = np.arange(128)
        subband = np.asarray(subband)

        if (f is None or resp is None) and filename is None:
            self.log('No input data or file given. Nothing to plot.')
            return
        else:
            if filename is not None:
                f, resp = np.load(filename)

            cm = plt.cm.get_cmap('viridis')
            fig = plt.figure(figsize=(10,4))

            for i, sb in enumerate(subband):
                color = cm(float(i)/len(subband)/2. + .5*(i%2))
                plt.plot(f[sb,:], np.abs(resp[sb,:]), '.', markersize=4,
                    color=color)
            plt.title("findfreq response")
            plt.xlabel("Frequency offset (MHz)")
            plt.ylabel("Normalized Amplitude")

            if save_plot:
                path = os.path.join(self.plot_dir, save_name)
                plt.savefig(path, bbox_inches='tight')
                self.pub.register_file(path, 'response', plot=True)

            if show_plot:
                plt.show()
            else:
                plt.close()

    def full_band_ampl_sweep(self, band, subband, drive, n_read, n_step=121):
        """sweep a full band in amplitude, for finding frequencies
        args:
        -----
            band (int) = bandNo (500MHz band)
            subband (int) = which subbands to sweep
            drive (int) = drive power (defaults to 10)
            n_read (int) = numbers of times to sweep, defaults to 2
        returns:
        --------
            freq (list, n_freq x 1) = frequencies swept
            resp (array, n_freq x 2) = complex response
        """

        digitizer_freq = self.get_digitizer_frequency_mhz(band)  # in MHz
        n_subbands = self.get_number_sub_bands(band)
        n_channels = self.get_number_channels(band)
        band_center = self.get_band_center_mhz(band)  # in MHz

        subband_width = 2 * digitizer_freq / n_subbands

        scan_freq = (digitizer_freq/n_subbands/2)*np.linspace(-1,1,n_step)

        resp = np.zeros((n_subbands, np.shape(scan_freq)[0]), dtype=complex)
        freq = np.zeros((n_subbands, np.shape(scan_freq)[0]))

        subband_nos, subband_centers = self.get_subband_centers(band)

        self.log('Working on band {:d}'.format(band))
        for sb in subband:
            self.log('Sweeping subband no: {}'.format(sb))
            f, r = self.fast_eta_scan(band, sb, scan_freq, n_read,
                drive)
            resp[sb,:] = r
            freq[sb,:] = f
            freq[sb,:] = scan_freq + \
                subband_centers[subband_nos.index(sb)]
        return freq, resp


<<<<<<< HEAD
    def find_all_peak(self, freq, resp, subband=None, rolling_med=False,
        window=500, grad_cut=0.05, amp_cut=0.25, freq_min=-2.5E8, freq_max=2.5E8,
        make_plot=False, save_plot=True, band=None, make_subband_plot=False,
        subband_plot_with_slow=False, timestamp=None, pad=2, min_gap=2):
=======
    def find_all_peak(self, freq, resp, subband=None, rolling_med=False, 
        window=500, grad_cut=0.05, amp_cut=0.25, freq_min=-2.5E8, freq_max=2.5E8, 
        make_plot=False, save_plot=True, plotname_append='', band=None,
        make_subband_plot=False, subband_plot_with_slow=False, timestamp=None,
        pad=2, min_gap=2):
>>>>>>> 55d64bfe
        """
        find the peaks within each subband requested from a fullbandamplsweep
        Args:
        -----
        freq (array):  (n_subbands x n_freq_swept) array of frequencies swept
        response (complex array): n_subbands x n_freq_swept array of complex
            response
        subbands (list of ints): subbands that we care to search in
        Optional Args:
        --------------
        see find_peak for optional arguments. Used the same defaults here.
        """
        peaks = np.array([])
        subbands = np.array([])
        timestamp = self.get_timestamp()

        # Stack all the frequency and response data into a
        sb, _ = np.where(freq !=0)
        idx = np.unique(sb)
        f_stack = np.ravel(freq[idx])
        r_stack = np.ravel(resp[idx])

        # Frequency is interleaved, so sort it
        s = np.argsort(f_stack)
        f_stack = f_stack[s]
        r_stack = r_stack[s]

        # Now find the peaks
        peaks = self.find_peak(f_stack, r_stack, rolling_med=rolling_med,
            window=window, grad_cut=grad_cut, amp_cut=amp_cut, freq_min=freq_min,
<<<<<<< HEAD
            freq_max=freq_max, make_plot=make_plot, save_plot=save_plot,
            band=band, make_subband_plot=make_subband_plot,
            subband_plot_with_slow=subband_plot_with_slow, timestamp=timestamp,
=======
            freq_max=freq_max, make_plot=make_plot, save_plot=save_plot, 
            plotname_append=plotname_append, band=band, 
            make_subband_plot=make_subband_plot,
            subband_plot_with_slow=subband_plot_with_slow, timestamp=timestamp, 
>>>>>>> 55d64bfe
            pad=pad, min_gap=min_gap)

        return peaks

    def fast_eta_scan(self, band, subband, freq, n_read, drive,
        make_plot=False):
        """copy of fastEtaScan.m from Matlab. Sweeps quickly across a range of
        freq and gets I, Q response
        Args:
         band (int): which 500MHz band to scan
         subband (int): which subband to scan
         freq (n_freq x 1 array): frequencies to scan relative to subband
            center
         n_read (int): number of times to scan
         drive (int): tone power
        Optional Args:
        make_plot (bool): Make eta plots
        Outputs:
         resp (n_freq x 2 array): real, imag response as a function of
            frequency
         freq (n_freq x n_read array): frequencies scanned, relative to
            subband center
        """
        n_subbands = self.get_number_sub_bands(band)
        n_channels = self.get_number_channels(band)

        channel_order = self.get_channel_order(band)

        channels_per_subband = int(n_channels / n_subbands)
        first_channel_per_subband = channel_order[0::channels_per_subband]
        subchan = first_channel_per_subband[subband]

        self.set_eta_scan_freq(band, freq)
        self.set_eta_scan_amplitude(band, drive)
        self.set_eta_scan_channel(band, subchan)
        self.set_eta_scan_dwell(band, 0)

        self.set_run_eta_scan(band, 1)

        I = self.get_eta_scan_results_real(band, count=len(freq))
        Q = self.get_eta_scan_results_imag(band, count=len(freq))

        self.band_off(band)

        response = np.zeros((len(freq), ), dtype=complex)

        for index in range(len(freq)):
            Ielem = I[index]
            Qelem = Q[index]
            if Ielem > 2**23:
                Ielem = Ielem - 2**24
            if Qelem > 2**23:
                Qelem = Qelem - 2**24

            Ielem = Ielem / 2**23
            Qelem = Qelem / 2**23

            response[index] = Ielem + 1j*Qelem

        if make_plot:
            # To do : make plotting
            self.log('Plotting does not work in this function yet...')

        return freq, response

    def setup_notches(self, band, resonance=None, drive=None,
                      sweep_width=.3, df_sweep=.002, min_offset=0.1,
                      delta_freq=None, new_master_assignment=False):
        """
        Does a fine sweep over the resonances found in find_freq. This
        information is used for placing tones onto resonators. It is
        recommended that you follow this up with run_serial_gradient_descent()
<<<<<<< HEAD
        afterwards.

=======
        afterwards. 
>>>>>>> 55d64bfe
        Args:
        -----
        band (int) : The 500 MHz band to setup.
        Optional Args:
        --------------
        resonance (float array) : A 2 dimensional array with resonance
            frequencies and the subband they are in. If given, this will take
            precedent over the one in self.freq_resp.
        drive (int) : The power to drive the resonators. Default is defined in cfg file.
        sweep_width (float) : The range to scan around the input resonance in
            units of MHz. Default .3
        df_sweep (float) : The sweep step size in MHz. Default .005
        min_offset (float): Minimum distance in MHz between two resonators for assigning channels.
        delta_freq (float): The frequency offset at which to measure
            the complex transmission to compute the eta parameters.
            Passed to eta_estimator.  Units are MHz.  If none supplied
            as an argument, takes value in config file.
        new_master_assignment (bool): Whether to create a new master assignment
            file. This file defines the mapping between resonator frequency
            and channel number.
        """

        # Turn off all tones in this band first
        self.band_off(band)

        # Check if any resonances are stored
        if 'resonance' not in self.freq_resp[band]['find_freq'] and resonance is None:
            self.log('No resonances stored in band {}'.format(band) +
                '. Run find_freq first.', self.LOG_ERROR)
            return

        if drive is None:
            drive = self.config.get('init')['band_{}'.format(band)].get('amplitude_scale')
            self.log('No drive given. Using value in config file: {}'.format(drive))

        if delta_freq is None:
            delta_freq = self.config.get('tune_band').get('delta_freq')[str(band)]

        if resonance is not None:
            input_res = resonance
        else:
            input_res = self.freq_resp[band]['find_freq']['resonance']

        n_subbands = self.get_number_sub_bands(band)
        n_channels = self.get_number_channels(band)
        n_subchannels = n_channels / n_subbands
        digitizer_frequency_mhz = self.get_digitizer_frequency_mhz(band)
        subband_half_width = digitizer_frequency_mhz/\
                             n_subbands

        sweep = np.arange(-sweep_width, sweep_width+df_sweep, df_sweep)

        self.freq_resp[band]['drive'] = drive

        # Loop over inputs and do eta scans
        resonances = {}
        band_center = self.get_band_center_mhz(band)
        input_res = input_res + band_center

        n_res = len(input_res)
        for i, f in enumerate(input_res):
            self.log('freq {:5.4f} - {} of {}'.format(f, i+1, n_res))
            freq, resp, eta = self.eta_estimator(band, f, drive,
                                                 f_sweep_half=sweep_width,
                                                 df_sweep=df_sweep,delta_freq=delta_freq)
            eta_phase_deg = np.angle(eta)*180/np.pi
            eta_mag = np.abs(eta)
            eta_scaled = eta_mag / subband_half_width

            abs_resp = np.abs(resp)
            idx = np.ravel(np.where(abs_resp == np.min(abs_resp)))[0]

            f_min = freq[idx]

            resonances[i] = {
                'freq' : f_min,
                'eta' : eta,
                'eta_scaled' : eta_scaled,
                'eta_phase' : eta_phase_deg,
                'r2' : 1,  # This is BS
                'eta_mag' : eta_mag,
                'latency': 0,  # This is also BS
                'Q' : 1,  # This is also also BS
                'freq_eta_scan' : freq,
                'resp_eta_scan' : resp
            }


        # Assign resonances to channels
        self.log('Assigning channels')
        f = [resonances[k]['freq'] for k in resonances.keys()]
        subbands, channels, offsets = self.assign_channels(f, band=band,
                                        as_offset=False,min_offset=min_offset,
                                        new_master_assignment=new_master_assignment)

        for i, k in enumerate(resonances.keys()):
            resonances[k].update({'subband': subbands[i]})
            resonances[k].update({'channel': channels[i]})
            resonances[k].update({'offset': offsets[i]})

        self.freq_resp[band]['resonances'] = resonances

        self.save_tune()

        self.relock(band)

    def save_tune(self, update_last_tune=True):
        """
        Saves the tuning information (self.freq_resp) to tuning directory
        """
        timestamp = self.get_timestamp()
        savedir = os.path.join(self.tune_dir, timestamp+"_tune")
        self.log('Saving to : {}.npy'.format(savedir))
        np.save(savedir, self.freq_resp)
        self.pub.register_file(savedir, 'tune', format='npy')

        self.tune_file = savedir+'.npy'

        return savedir + ".npy"

    def load_tune(self, filename=None, override=True, last_tune=True, band=None):
        """
        Loads the tuning information (self.freq_resp) from tuning directory
        Opt Args:
        ---------
        filename (str) : The name of the tuning.
        last_tune (bool): Whether to use the most recent tuning
            file. Default is True.
        override (bool) : Whether to replace self.freq_resp. Default
            is True.
        band (int, int array) : if None, loads entire tune.  If band
            number is provided, only loads the tune for that band.
            Not used at all unless override=True.
        """
        if filename is None and last_tune:
            filename = self.last_tune()
            self.log('Defaulting to last tuning: {}'.format(filename))
        elif filename is not None and last_tune:
            self.log('filename explicitly given. Overriding last_tune bool in load_tune.')

        fs = np.load(filename, allow_pickle=True).item()
        self.log('Done loading tuning')

        if override:
            if band is None:
                bands_in_file=list(fs.keys())
                self.log('Loading tune data for all bands={}.'.format(str(bands_in_file)))
                self.freq_resp = fs
                # Load all tune data for all bands in file.  only
                # update tune_file if both band are loaded from the
                # same file right now.  May want to handle this
                # differently to allow loading different tunes for
                # different bands, etc.
                self.tune_file = filename
            else:
                # Load only the tune data for the requested band(s).
                band=np.ravel(np.array(band))
                self.log('Only loading tune data for bands={}.'.format(str(band)))
                for b in band:
                    self.freq_resp[b] = fs[b]
        else:
            # Right now, returns tune data for all bands in file;
            # doesn't know about the band arg.
            return fs

    def last_tune(self):
        """
        Returns the full path to the most recent tuning file.
        """
        return np.sort(glob.glob(os.path.join(self.tune_dir,
                                              '*_tune.npy')))[-1]


    def parallel_scan(self, band, channels, drive,
        scan_freq=np.arange(-3, 3, .1)):
        """
        Does all the eta scans at once. The center frequency
        array must already be populated.
        Args:
        -----
        band (int) : The band to eta scan
        channels (int array): The list of channels to
           eta scan.
        drive (int) : The drive amplitude

        Opt Args:
        ---------
        scan_freq (float array) : The frequencies to
           scan.
        """
        self.flux_ramp_off()

        n_channels = self.get_number_channels(band)
        ch_idx = np.zeros(n_channels, dtype=int)
        for c in channels:
            ch_idx[c] = 1

        self.set_eta_mag_array(band, np.ones(n_channels, dtype=int))
        self.set_feedback_enable_array(band, np.zeros(n_channels, dtype=int))
        self.set_amplitude_scale_array(band, ch_idx*drive)

        freq_error = np.zeros((len(scan_freq), n_channels), dtype='complex')
        real_imag = np.array([1, 1.j])
        eta_phase = np.array([0., 90.])

        self.log('Starting parallel scan')

        for j in np.arange(2):
            self.set_eta_phase_array(band,
                eta_phase[j] * np.ones(n_channels, dtype=int))
            for i in np.arange(len(scan_freq)):
                self.log('scan {}'.format(i))
                self.set_center_frequency_array(band,
                    scan_freq[i]*np.ones(n_channels, dtype=int))
                freq_error[i] = freq_error[i] + real_imag[j] * self.get_frequency_error_array(band)

        return scan_freq, freq_error


    def estimate_lms_freq(self, band, reset_rate_khz,
                          fraction_full_scale=None,
                          new_epics_root=None, channel=None,
                          make_plot=False):
        """
        Attempts to estimate the carrier (phi0) rate for all channels
        on in the requested 500 MHz band (0..7) using the flux_mod2
        routine.

        Args:
        -----
        band (int): Will attempt to estimate the carrier rate on the
                    channels which are on in this band.
        reset_rate_khz (float): The flux ramp reset rate (in kHz).
        Opt Args:
        ---------
        fraction_full_scale (float): Passed on to the internal
                                     tracking_setup call - the
                                     fraction of full scale exercised
                                     by the flux ramp.  Defaults to
                                     value in cfg.
        new_epics_root (str): Passed on to internal tracking_setup
                              call ; If using a different RTM to flux
                              ramp, the epics root of the pyrogue
                              server controlling that RTM..  Defaults
                              to None.
        channel (int array): Passed on to the internal flux_mod2 call.
                             Which channels (if any) to plot.  Default
                             is None.
        make_plot (bool): Whether or not to make plots.
        Ret:
        ----
        The estimated lms frequency in Hz
        """
        if fraction_full_scale is None:
            fraction_full_scale = \
                self.config.get('tune_band').get('fraction_full_scale')

        old_feedback = self.get_feedback_enable(band)

        self.set_feedback_enable(band, 0)
        f, df, sync = self.tracking_setup(band, 0, make_plot=False,
            flux_ramp=True, fraction_full_scale=fraction_full_scale,
            reset_rate_khz=reset_rate_khz, lms_freq_hz=0,
            new_epics_root=new_epics_root)

        s = self.flux_mod2(band, df, sync, make_plot=make_plot, channel=channel)

        self.set_feedback_enable(band, old_feedback)
        return reset_rate_khz * s * 1000  # convert to Hz

    def flux_mod2(self, band, df, sync, min_scale=0, make_plot=False,
                  channel=None, threshold=.5):
        """
        Attempts to find the number of phi0s in a tracking_setup.
        Takes df and sync from a tracking_setup with feedback off.
        Args:
        -----
        band (int) : which band
        df (float array): The df term from tracking setup with
            feedback off.
        sync (float array): The sync term from tracking setup.
        Opt Args:
        ---------
        min_scale (float): The minimum df amplitude used in analysis.
            This is used to cut channels that are not responding
            to flux ramp. Default is .002
        threshold (float): The minimum convolution amplitude to
            consider a peak. Default is .01
        make_plot (bool): Whether to make a plot. If True, you must
            also supply the channels to plot using the channel opt
            arg.
        channel (int or int array): The channels to plot. Default
            is None.
        Ret:
        ----
        n (float): The number of phi0 swept out per sync. To get
           lms_freq_hz, multiply by the flux ramp frequency.
        """
        sync_flag = self.make_sync_flag(sync)

        # The longest time between resets
        max_len = np.max(np.diff(sync_flag))
        n_sync = len(sync_flag) - 1
        n_samp, n_chan = np.shape(df)

        # Only for plotting
        channel = np.ravel(np.array(channel))

        peaks = np.zeros(n_chan)*np.nan

        band_chans=list(self.which_on(band))
        for ch in np.arange(n_chan):
            if ch in band_chans and np.std(df[:,ch]) > min_scale:
                # Holds the data for all flux ramps
                flux_resp = np.zeros((n_sync, max_len)) * np.nan
                for i in np.arange(n_sync):
                    flux_resp[i] = df[sync_flag[i]:sync_flag[i+1],ch]

                # Average over all the flux ramp sweeps to generate template
                template = np.nanmean(flux_resp, axis=0)
                template_mean = np.mean(template)
                template -= template_mean

                # Normalize template so thresholding can be
                # independent of the units of this crap
                if np.std(template)!=0:
                    template = template/np.std(template)

                # Multiply the matrix with the first element, then array
                # of first two elements, then array of first three...etc...
                # The array that maximizes this tells you the frequency
                corr_amp = np.zeros(max_len//2)
                for i in np.arange(1, max_len//2):
                    x = np.tile(template[:i], max_len//i+1)
                    # Normalize by elements in sum so that the
                    # correlation comes out something like unity at
                    # max
                    corr_amp[i] = np.sum(x[:max_len]*template)/max_len

                s, e = self.find_flag_blocks(corr_amp > threshold, min_gap=4)
                if len(s) == 0:
                    peaks[ch] = np.nan
                elif s[0] == e[0]:
                    peaks[ch] = s[0]
                else:
                    peaks[ch] = np.argmax(corr_amp[s[0]:e[0]]) + s[0]

                    #polyfit
                    Xf = [-1, 0, 1]
                    Yf = [corr_amp[int(peaks[ch]-1)],corr_amp[int(peaks[ch])],corr_amp[int(peaks[ch]+1)]]
                    V = np.polyfit(Xf, Yf, 2)
                    offset = -V[1]/(2.0 * V[0])
                    peak = offset + peaks[ch]

                    #kill shawn
                    peaks[ch]=peak

                if make_plot and ch in channel:
                    fig, ax = plt.subplots(2)
                    for i in np.arange(n_sync):
                        ax[0].plot(df[sync_flag[i]:sync_flag[i+1],ch]-
                                   template_mean)
                    ax[0].plot(template, color='k')
                    ax[1].plot(corr_amp)
                    ax[1].plot(peaks[ch], corr_amp[int(peaks[ch])], 'x' ,
                        color='k')

        return max_len/np.nanmedian(peaks)


    def make_sync_flag(self, sync):
        """
        Takes the sync from tracking setup and makes a flag for when the sync
        is True.
        Args:
        -----
        sync (float array): The sync term from tracking_setup
        Ret:
        ----
        start (int array): The start index of the sync
        end (int array) The end index of the sync
        """
        s, e = self.find_flag_blocks(sync[:,0], min_gap=1000)
        n_proc=self.get_number_processed_channels()
        return s//n_proc


    def flux_mod(self, df, sync, threshold=.4, minscale=.02,
                 min_spectrum=.9, make_plot=False):
        """
        Joe made this
        """
        mkr_ratio = 512  # ratio of rates on marker to rates in data
        num_channels = len(df[0,:])

        result = np.zeros(num_channels)
        peak_to_peak = np.zeros(num_channels)
        lp_power = np.zeros(num_channels)

        # Flux ramp markers
        n_sync = len(sync[:,0])
        mkrgap = 0
        mkr1 = 0
        mkr2 = 0
        totmkr = 0
        lastmkr = 0
        for n in np.arange(n_sync):
            mkrgap = mkrgap + 1
            if (sync[n,0] > 0) and (mkrgap > 1000):

                mkrgap = 0
                totmkr = totmkr + 1
                last_mkr = n

                if mkr1 == 0:
                    mkr1 = n
                elif mkr2 == 0:
                    mkr2 = n

        dn = int(np.round((mkr2 - mkr1)/mkr_ratio))
        sn = int(np.round(mkr1/mkr_ratio))

        for ch in np.arange(num_channels):
            peak_to_peak[ch] = np.max(df[:,ch]) - np.min(df[:,ch])
            if peak_to_peak[ch] > 0:
                lp_power[ch] = np.std(df[:,ch])/np.std(np.diff(df[:,ch]))
            if ((peak_to_peak[ch] > minscale) and (lp_power[ch] > min_spectrum)):
                flux = np.zeros(dn)
                for mkr in np.arange(totmkr-1):
                    for n in np.arange(dn):
                        flux[n] = flux[n] + df[sn + mkr * dn + n, ch]
                flux = flux - np.mean(flux)

                sxarray = np.array([0])
                pts = len(flux)

                for rlen in np.arange(1, np.round(pts/2), dtype=int):
                    refsig = flux[:rlen]
                    sx = 0
                    for pt in np.arange(pts):
                        pr = pt % rlen
                        sx = sx + refsig[pr] * flux[pt]
                    sxarray = np.append(sxarray, sx)

                ac = 0
                for n in np.arange(pts):
                    ac = ac + flux[n]**2

                scaled_array = sxarray / ac

                pk = 0
                for n in np.arange(np.round(pts/2)-1, dtype=int):
                    if scaled_array[n] > threshold:
                        if scaled_array[n] > scaled_array[pk]:
                            pk = n
                        else:
                            break;

                Xf = [-1, 0, 1]
                Yf = [scaled_array[pk-1], scaled_array[pk], scaled_array[pk+1]]
                V = np.polyfit(Xf, Yf, 2)
                offset = -V[1]/(2 * V[0]);
                peak = offset + pk

                result[ch] = dn /  peak

                if make_plot:   # plotting routine to show sin fit
                    rs = 0
                    rc = 0
                    r = pts * [0]
                    s = pts * [0]
                    c = pts * [0]
                    scl = np.max(flux) - np.min(flux)
                    for n in range(0, pts):
                        s[n] = np.sin(n * 2 * np.pi / (dn/result[ch]));
                        c[n] = np.cos(n * 2 * np.pi / (dn/result[ch]));
                        rs = rs + s[n] * flux[n]
                        rc = rc + c[n] * flux[n]

                    theta = np.arctan2(rc, rs)
                    for n in range(0, pts):
                        r[n] = 0.5 * scl *  np.sin(theta + n * 2 * np.pi / (dn/result[ch]));

                    plt.figure()
                    plt.plot(r)
                    plt.plot(flux)
                    plt.show()

        fmod_array = []
        for n in range(0, num_channels):
            if(result[n] > 0):
                fmod_array.append(result[n])
        mod_median = np.median(fmod_array)
        return mod_median


    def find_bad_pairs(self, band, reset_rate_khz=None, write_log=False,
        make_plot=False, save_plot=True, show_plot=True,
        lms_freq_hz=None, flux_ramp=True, fraction_full_scale=.4950,
        lms_enable1=True, lms_enable2=True, lms_enable3=True, lms_gain=None):
        """
        """
        if reset_rate_khz is None:
            reset_rate_khz = self.reset_rate_khz
        if lms_gain is None:
            lms_gain = self.lms_gain[band]

        # Extract the resonators
        resonators = self.freq_resp[band]['resonances']
        keys = resonators.keys()

        # Get the frequencies and channel information
        freqs = np.array([resonators[k]['freq'] for k in keys])
        channels = np.array([resonators[k]['channel'] for k in keys])

        # Sort data by frequency
        idx = np.argsort(freqs)
        freqs = freqs[idx]
        channels = channels[idx]
        res_nums = np.arange(len(keys))

        n_chan = len(keys)
        df_err = np.zeros((n_chan, 2))
        f_span = np.zeros((n_chan, 2))

        for i in np.arange(n_chan-1):
            f1 = freqs[i]
            ch1 = channels[i]
            rn1 = res_nums[i]
            f2 = freqs[i+1]
            ch2 = channels[i+1]
            rn2 = res_nums[i+1]

            self.log('Freq {} {}'.format(f1, f2))

            self.band_off(band)
            self.relock(band, res_num=np.array([rn1, rn2]))

            d, df, sync = self.tracking_setup(band, 0,
                reset_rate_khz=reset_rate_khz, lms_freq_hz=lms_freq_hz,
                flux_ramp=flux_ramp, lms_enable1=lms_enable1,
                lms_enable2=lms_enable2, lms_enable3=lms_enable3,
                lms_gain=lms_gain, fraction_full_scale=fraction_full_scale,
                make_plot=False)
            df_err[i,0] = np.std(df[:,ch1])
            df_err[i,1] = np.std(df[:,ch2])
            f_span[i,0] = np.max(d[:,ch1]) - np.min(d[:,ch1])
            f_span[i,1] = np.max(d[:,ch2]) - np.min(d[:,ch2])

        return f_span, df_err


    def dump_state(self, output_file=None, return_screen=False):
        """
        Dump the current tuning info to config file and write to disk
        Args:
        -----
        output_file (str): path to output file location. Defaults to the config
            file status dir and timestamp
        return_screen (bool): whether to also return the contents of the config
            file in addition to writing to file. Defaults False.
        """

        # get the HEMT info because why not
        self.add_output('hemt_status', self.get_amplifier_biases())

        # get jesd status for good measure
        for bay in self.bays:
            self.add_output('jesd_status bay ' + str(bay), self.check_jesd(bay))

        # get TES bias info
        self.add_output('tes_biases', list(self.get_tes_bias_bipolar_array()))

        # get flux ramp info
        self.add_output('flux_ramp_rate', self.get_flux_ramp_freq())
        self.add_output('flux_ramp_amplitude', self.get_fraction_full_scale()) # this doesn't exist yet

        # initialize band outputs
        self.add_output('band_outputs', {})

        # there is probably a better way to do this
        for band in self.config.get('init')['bands']:
            band_outputs = {} # Python copying is weird so this is easier
            band_outputs[band] = {}
            band_outputs[band]['amplitudes'] = list(self.get_amplitude_scale_array(band).astype(float))
            band_outputs[band]['freqs'] = list(self.get_center_frequency_array(band))
            band_outputs[band]['eta_mag'] = list(self.get_eta_mag_array(band))
            band_outputs[band]['eta_phase'] = list(self.get_eta_phase_array(band))
        self.config.update_subkey('outputs', 'band_outputs', band_outputs)

        # dump to file
        if output_file is None:
            filename = self.get_timestamp() + '_status.cfg'
            status_dir = self.status_dir
            output_file = os.path.join(status_dir, filename)

        self.log('Dumping status to file:{}'.format(output_file))
        self.write_output(output_file)

        if return_screen:
            return self.config.config


    def fake_resonance_dict(self, freqs, save_sweeps=False):
        """
        Takes a list of resonance frequencies and fakes a resonance dictionary
        so that we can run setup_notches on a subset without find_freqs
        Args:
        freqs (list of floats): given in MHz, list of frequencies to tune.
        Need to be within 100kHz to be really effective
        bands (list): band numbers that we have (This should be in the config
        file but I can't find it...)
        save_sweeps (bool): whether to save each band as an amplitude sweep.
        Defaults False.
        Outputs:
        resonance dictionary like the one that comes out of find_freqs
        You probably want to assign it to the right place, as in S.freq_resp =
        S.fake_resonance_dict(freqs, bands)
        """

        bands = self.config.get('init').get('bands')
        band_centers = []
        for band_no in bands: # we can get up to 8 bands I guess
            center = self.get_band_center_mhz(band_no)
            band_centers.append([band_no, center])

        band_nos = []
        for freq in freqs:
            freq_band = self.freq_to_band(freq, band_centers)
            band_nos.append(freq_band)

        # it's easier to work with np arrays
        freqs = np.asarray(freqs)
        band_nos = np.asarray(band_nos)

        freq_dict = {}
        for band in np.unique(band_nos):
            band_freqs = freqs[np.where(band_nos == band)]
            subband_freqs = []
            for f in band_freqs:
                (subband, foff) = self.freq_to_subband(band, f)
                subband_freqs.append(subband)

            freq_dict[band]={}
            freq_dict[band]['find_freq'] = {}
            freq_dict[band]['find_freq']['subband'] = subband_freqs
            freq_dict[band]['find_freq']['f'] = None
            freq_dict[band]['find_freq']['resp'] = None
            timestamp = self.get_timestamp()
            freq_dict[band]['timestamp'] = timestamp
            freq_dict[band]['find_freq']['resonance'] = freqs - \
                    self.get_band_center_mhz(band)

            # do we want to save? default will be false
            if save_sweeps:
                save_name = '{}_amp_sweep_b{}_{}.txt'

                path = os.path.join(self.output_dir,
                                    save_name.format(timestamp, str(band),'resonance'))
                np.savetxt(path, freq_dict[band]['find_freq']['resonance'])
                self.pub.register_file(path, 'resonances', format='txt')


        return freq_dict

    def freq_to_band(self, frequency, band_center_list):
        """
        Convert the frequency to which band we're in. This is almost certainly
        a duplicate but I can't find the original...
        Args:
        -----
        frequency (float): frequency in MHz
        band_center_list (list): frequency centers of bands we're running with.
        Formatted as [[band_no, band_center],[band_no, band_center],etc.]
        Ret:
        ----
        band_no of the frequency
        """

        band_width = 500. # hardcoding this is probably bad
        band_no = None # initialize this

        for center in band_center_list:
            center_low = center[1] - band_width/2.
            center_high = center[1] + band_width/2.
            if (center_low <= frequency <= center_high):
                band_no = center[0]
            else:
                continue

        if band_no is not None:
            return band_no
        else:
            print("Frequency not found. Check band list and that frequency is given in MHz")
            return<|MERGE_RESOLUTION|>--- conflicted
+++ resolved
@@ -482,16 +482,11 @@
                     # Actually plot the data
                     self.plot_eta_fit(freq[idx], resp[idx],
                         eta_mag=r['eta_mag'], eta_phase_deg=r['eta_phase'],
-<<<<<<< HEAD
-                        band=band, res_num=k, timestamp=timestamp,
-                        save_plot=save_plot, show_plot=show_plot,
-                        peak_freq=center_freq, channel=r['channel'])
-=======
                         band=band, res_num=k, timestamp=timestamp, 
                         save_plot=save_plot, plotname_append=plotname_append, 
                         show_plot=show_plot, peak_freq=center_freq, 
                         channel=r['channel'])
->>>>>>> 55d64bfe
+
             # This is for data from find_freq/setup_notches
             else:
                 for k in keys:
@@ -667,20 +662,14 @@
 
 
     def find_peak(self, freq, resp, rolling_med=True, window=5000,
-<<<<<<< HEAD
-        grad_cut=.5, amp_cut=.25, freq_min=-2.5E8, freq_max=2.5E8,
-        make_plot=False, save_plot=True, show_plot=False, band=None,
-        subband=None, make_subband_plot=False,  subband_plot_with_slow=False,
-        timestamp=None, pad=50, min_gap=100, plot_title=None,
-        grad_kernel_width=8):
-=======
         grad_cut=.5, amp_cut=.25, freq_min=-2.5E8, freq_max=2.5E8, 
         make_plot=False, save_plot=True, plotname_append='', show_plot=False, 
         band=None, subband=None, make_subband_plot=False, 
         subband_plot_with_slow=False, timestamp=None, pad=50, min_gap=100,
         plot_title=None, grad_kernel_width=8):
->>>>>>> 55d64bfe
-        """find the peaks within a given subband
+        """
+        Find the peaks within a given subband.
+        
         Args:
         -----
         freq (float array): should be a single row of the broader freq
@@ -889,7 +878,6 @@
         return freq[peak]
 
     def find_flag_blocks(self, flag, minimum=None, min_gap=None):
-<<<<<<< HEAD
         """
         Find blocks of adjacent points in a boolean array with the same value.
 
@@ -898,14 +886,6 @@
         flag : bool, array_like
             The array in which to find blocks
 
-=======
-        """ 
-        Find blocks of adjacent points in a boolean array with the same value. 
-        Args:
-        -----
-        flag : bool, array_like 
-            The array in which to find blocks 
->>>>>>> 55d64bfe
         Opt Args:
         ---------
         minimum : int (optional)
@@ -942,12 +922,8 @@
 
     def pad_flags(self, f, before_pad=0, after_pad=0, min_gap=0, min_length=0):
         """
-<<<<<<< HEAD
         Adds and combines flagging.
-
-=======
-        Adds and combines flagging. 
->>>>>>> 55d64bfe
+        
         Args:
         -----
         f (bool array): The flag array to pad
@@ -1057,12 +1033,7 @@
         band (int): Only used for plotting - the band number of the resontaor
         timestamp (str): The timestamp of the data.
         res_num (int): The resonator number
-<<<<<<< HEAD
-
-
-=======
-        
->>>>>>> 55d64bfe
+
         Rets:
         -----
         eta (complex): The eta parameter
@@ -1161,15 +1132,9 @@
 
 
     def plot_eta_fit(self, freq, resp, eta=None, eta_mag=None, peak_freq=None,
-<<<<<<< HEAD
         eta_phase_deg=None, r2=None, save_plot=True, show_plot=False, timestamp=None,
         res_num=None, band=None, sk_fit=None, f_slow=None, resp_slow=None,
         channel=None):
-=======
-        eta_phase_deg=None, r2=None, save_plot=True, plotname_append='', 
-        show_plot=False, timestamp=None, res_num=None, band=None, 
-        sk_fit=None, f_slow=None, resp_slow=None, channel=None):
->>>>>>> 55d64bfe
         """
         Plots the eta parameter fits
         Args:
@@ -1306,13 +1271,8 @@
 
         if save_plot:
             if res_num is not None and band is not None:
-<<<<<<< HEAD
-                save_name = '{}_eta_b{}_res{:03}.png'.format(timestamp, band,
-                    res_num)
-=======
                 save_name = '{}_eta_b{}_res{:03}{}.png'.format(timestamp, band, 
                     res_num, plotname_append)
->>>>>>> 55d64bfe
             else:
                 save_name = '{}_eta{}.png'.format(timestamp, plotname_append)
 
@@ -2052,31 +2012,19 @@
 
         return d, df, sync
 
-<<<<<<< HEAD
-    def tracking_setup(self, band, channel=None, reset_rate_khz=None,
-        write_log=False, make_plot=False, save_plot=True, show_plot=True,
-        nsamp=2**19, lms_freq_hz=None, meas_lms_freq=False, flux_ramp=True,
-        fraction_full_scale=None, lms_enable1=True, lms_enable2=True,
-        lms_enable3=True, lms_gain=None, return_data=True, new_epics_root=None,
-        feedback_start_frac=None, feedback_end_frac=None):
-=======
+
     def tracking_setup(self, band, channel=None, reset_rate_khz=None, 
         write_log=False, make_plot=False, save_plot=True, plotname_append='',
         show_plot=True, nsamp=2**19, lms_freq_hz=None, meas_lms_freq=False, 
         flux_ramp=True, fraction_full_scale=None, lms_enable1=True, 
         lms_enable2=True, lms_enable3=True, lms_gain=None, return_data=True,
         new_epics_root=None, feedback_start_frac=None, feedback_end_frac=None):
->>>>>>> 55d64bfe
         """
         The function to start tracking. Starts the flux ramp and if requested
         attempts to measure the lms (demodulation) frequency. Otherwise this
         just tracks at the input lms frequency. This will also make plots for
-<<<<<<< HEAD
         the channels listed in {channel} input.
-
-=======
-        the channels listed in {channel} input. 
->>>>>>> 55d64bfe
+        
         Args:
         -----
         band (int) : The band number
@@ -2263,13 +2211,9 @@
             fig.tight_layout(rect=[0, 0.03, 1, 0.95])
 
             if save_plot:
-<<<<<<< HEAD
-                path = os.path.join(self.plot_dir,
-                    timestamp + '_FR_amp_v_err.png')
-=======
+
                 path = os.path.join(self.plot_dir, 
                     timestamp + '_FR_amp_v_err' + plotname_append + '.png')
->>>>>>> 55d64bfe
                 plt.savefig(path, bbox_inches='tight')
                 self.pub.register_file(path, 'amp_vs_err', plot=True)
 
@@ -2326,14 +2270,10 @@
                     plt.tight_layout()
 
                     if save_plot:
-<<<<<<< HEAD
-                        path = os.path.join(self.plot_dir, timestamp +
-                            '_FRtracking_band{}_ch{:03}.png'.format(band,ch))
-=======
+
                         path = os.path.join(self.plot_dir, timestamp + 
                             '_FRtracking_band{}_ch{:03}{}.png'.format(band,ch,
                             plotname_append))                        
->>>>>>> 55d64bfe
                         plt.savefig(path, bbox_inches='tight')
                         self.pub.register_file(path, 'tracking', plot=True)
 
@@ -2908,16 +2848,10 @@
 
         # Find resonator peaks
         res_freq = self.find_all_peak(self.freq_resp[band]['find_freq']['f'],
-<<<<<<< HEAD
-            self.freq_resp[band]['find_freq']['resp'], subband,
-            make_plot=make_plot, band=band, rolling_med=rolling_med,
-            window=window, make_subband_plot=make_subband_plot)
-=======
             self.freq_resp[band]['find_freq']['resp'], subband, 
             make_plot=make_plot, plotname_append=plotname_append, band=band, 
             rolling_med=rolling_med, window=window, 
             make_subband_plot=make_subband_plot)
->>>>>>> 55d64bfe
         self.freq_resp[band]['find_freq']['resonance'] = res_freq
 
         # Save resonances
@@ -2930,14 +2864,10 @@
         if make_plot:
             self.plot_find_freq(self.freq_resp[band]['find_freq']['f'],
                 self.freq_resp[band]['find_freq']['resp'], save_plot=save_plot,
-<<<<<<< HEAD
-                show_plot=show_plot,
-                save_name=save_name.replace('.txt', '.png').format(timestamp, band))
-=======
                 show_plot=show_plot, 
                 save_name=save_name.replace('.txt', plotname_append + \
                                             '.png').format(timestamp, band))
->>>>>>> 55d64bfe
+
 
         return f, resp
 
@@ -3025,18 +2955,11 @@
         return freq, resp
 
 
-<<<<<<< HEAD
-    def find_all_peak(self, freq, resp, subband=None, rolling_med=False,
-        window=500, grad_cut=0.05, amp_cut=0.25, freq_min=-2.5E8, freq_max=2.5E8,
-        make_plot=False, save_plot=True, band=None, make_subband_plot=False,
-        subband_plot_with_slow=False, timestamp=None, pad=2, min_gap=2):
-=======
     def find_all_peak(self, freq, resp, subband=None, rolling_med=False, 
         window=500, grad_cut=0.05, amp_cut=0.25, freq_min=-2.5E8, freq_max=2.5E8, 
         make_plot=False, save_plot=True, plotname_append='', band=None,
         make_subband_plot=False, subband_plot_with_slow=False, timestamp=None,
         pad=2, min_gap=2):
->>>>>>> 55d64bfe
         """
         find the peaks within each subband requested from a fullbandamplsweep
         Args:
@@ -3067,16 +2990,10 @@
         # Now find the peaks
         peaks = self.find_peak(f_stack, r_stack, rolling_med=rolling_med,
             window=window, grad_cut=grad_cut, amp_cut=amp_cut, freq_min=freq_min,
-<<<<<<< HEAD
-            freq_max=freq_max, make_plot=make_plot, save_plot=save_plot,
-            band=band, make_subband_plot=make_subband_plot,
-            subband_plot_with_slow=subband_plot_with_slow, timestamp=timestamp,
-=======
             freq_max=freq_max, make_plot=make_plot, save_plot=save_plot, 
             plotname_append=plotname_append, band=band, 
             make_subband_plot=make_subband_plot,
             subband_plot_with_slow=subband_plot_with_slow, timestamp=timestamp, 
->>>>>>> 55d64bfe
             pad=pad, min_gap=min_gap)
 
         return peaks
@@ -3149,12 +3066,8 @@
         Does a fine sweep over the resonances found in find_freq. This
         information is used for placing tones onto resonators. It is
         recommended that you follow this up with run_serial_gradient_descent()
-<<<<<<< HEAD
         afterwards.
-
-=======
-        afterwards. 
->>>>>>> 55d64bfe
+        
         Args:
         -----
         band (int) : The 500 MHz band to setup.
