--- conflicted
+++ resolved
@@ -393,18 +393,11 @@
             bias = np.arange(bias_high, bias_low-np.absolute(step_size), step_size)
 
         self.noise_vs(band=band, bias_group=bias_group, var='bias',
-<<<<<<< HEAD
-                      var_range=bias, meas_time=meas_time, analyze=analyze,
-                      channel=channel, nperseg=nperseg, detrend=detrend,
-                      fs=fs, show_plot=show_plot,
-                      psd_ylim=psd_ylim, overbias_voltage=overbias_voltage,
-=======
                       var_range=bias, meas_time=meas_time,
                       analyze=analyze, channel=channel,
                       nperseg=nperseg, detrend=detrend, fs=fs,
                       show_plot=show_plot, psd_ylim=psd_ylim,
                       overbias_voltage=overbias_voltage,
->>>>>>> 6133fc70
                       cool_wait=cool_wait,high_current_mode=high_current_mode,
                       make_timestream_plot=make_timestream_plot,
                       only_overbias_once=only_overbias_once)
@@ -432,13 +425,8 @@
                  make_timestream_plot=make_timestream_plot,
                  psd_ylim=psd_ylim)
 
-<<<<<<< HEAD
-    def noise_vs(self, band, var, var_range,
-                 meas_time=30, analyze=False, channel=None, nperseg=2**13,
-=======
     def noise_vs(self, band, var, var_range, meas_time=30,
                  analyze=False, channel=None, nperseg=2**13,
->>>>>>> 6133fc70
                  detrend='constant', fs=None, show_plot=False,
                  psd_ylim=None, make_timestream_plot=False,
                  only_overbias_once=False, **kwargs):
@@ -480,10 +468,7 @@
         datafiles = np.array([], dtype=str)
         xlabel_override=None
         unit_override=None
-<<<<<<< HEAD
-=======
         actually_overbias=True        
->>>>>>> 6133fc70
         for v in var_range:
             if var in biasaliases:
                 self.log('Bias {}'.format(v))
@@ -496,16 +481,11 @@
                 else:
                     self.overbias_tes_all(kwargs['bias_group'], tes_bias=v,
                                  high_current_mode=kwargs['high_current_mode'],
-<<<<<<< HEAD
-                                 cool_wait=kwargs['cool_wait'],
-                                 overbias_voltage=kwargs['overbias_voltage'])
-=======
                                  cool_wait=kwargs['cool_wait'], 
                                  overbias_voltage=kwargs['overbias_voltage'],
                                  actually_overbias=actually_overbias)
                 if only_overbias_once:
                     actually_overbias=False
->>>>>>> 6133fc70
 
             if var in amplitudealiases:
                 unit_override=''
