#!/usr/bin/env python
#-----------------------------------------------------------------------------
# Title      : pysmurf debug module - SmurfNoiseMixin class
#-----------------------------------------------------------------------------
# File       : pysmurf/debug/smurf_noise.py
# Created    : 2018-09-17
#-----------------------------------------------------------------------------
# This file is part of the pysmurf software package. It is subject to
# the license terms in the LICENSE.txt file found in the top-level directory
# of this distribution and at:
#    https://confluence.slac.stanford.edu/display/ppareg/LICENSE.html.
# No part of the pysmurf software package, including this file, may be
# copied, modified, propagated, or distributed except according to the terms
# contained in the LICENSE.txt file.
#-----------------------------------------------------------------------------
import numpy as np
from scipy import signal
from scipy import optimize
from pysmurf.client.base import SmurfBase
import os
import time
from pysmurf.client.util import tools
import matplotlib.pyplot as plt
from matplotlib.gridspec import GridSpec
<<<<<<< HEAD

=======
>>>>>>> a8e40dc3

class SmurfNoiseMixin(SmurfBase):

    def take_noise_psd(self, meas_time,
        channel=None, nperseg=2**12,
        detrend='constant', fs=None, low_freq=np.array([.1, 1.]),
        high_freq=np.array([1., 10.]), make_channel_plot=True,
        make_summary_plot=True, plotname_append='',
        save_data=False, show_plot=False,
        grid_on=False, datafile=None, downsample_factor=None,
        write_log=True):

        """
        Takes a timestream of noise and calculates its PSD. It also
        attempts to fit a white noise and 1/f component to the data.
        It takes into account the sampling frequency and the downsampling
        filter and downsampler.

        Args:
        -----
        meas_time (float): The amount of time to observe in seconds.
        Opt Args:
        ---------
        channel (int array): The channels to plot. Note that this script always
            takes data on all the channels. This only sets the ones to plot.
            If None, plots all channels that are on. Default is None.
        nperseg (int): The number of elements per segment in the PSD. Default
            2**12.
        detrend (str): Extends the scipy.signal.welch detrend. Default is
            'constant'
        fs (float): Sample frequency. If None, reads it in. Default is None.
        low_freq (float array):
        high_freq (float array):
        make_channel_plot (bool): Whether to make the individual channel
            plots. Default is True.
        make_summary_plot (bool): Whether to make the summary plots. Default
            is True.
        save_data (bool): Whether to save the band averaged data as a text file.
            Default is False.
        plotname_append (string): Appended to the default plot filename. Default ''.
        show_plot (bool): Show the plot on the screen. Default False.
        datefile (str): if data has already been taken, can point to a file to
            bypass data taking and just analyze.
        downsample_factor (int): The datarate is the flux ramp rate divided by
            the downsample_factor.
        write_log (bool) : Whether to write to the log file (or the screen
            if the logfile is not defined). Default is True.
        """
        if datafile == None:
            datafile = self.take_stream_data(meas_time,
                                             downsample_factor=downsample_factor,
                                             write_log=write_log)
        else:
            self.log(f'Reading data from {datafile}')

        basename, _ = os.path.splitext(os.path.basename(datafile))

        # Get downsample filter params
        filter_b = self.get_filter_b()
        filter_a = self.get_filter_a()

        timestamp, phase, mask = self.read_stream_data(datafile)
        bands, channels = np.where(mask!=-1)

        phase *= self.pA_per_phi0/(2.*np.pi) # phase converted to pA

        flux_ramp_freq = self.get_flux_ramp_freq() * 1.0E3

        if fs is None:
            if downsample_factor is None:
                downsample_factor = self.get_downsample_factor()
            # flux ramp rate returns in kHz
            fs = flux_ramp_freq/downsample_factor

        # Generate downsample transfer function - downsampling is at
        # flux ramp freq
        downsample_freq, downsample_transfer = signal.freqz(filter_b,
            filter_a, worN=np.arange(.01, fs/2, .01), fs=flux_ramp_freq)
        downsample_transfer = np.abs(downsample_transfer)**2

        if write_log:
            self.log(f'Plotting {bands}, {channels}', self.LOG_USER)

        n_channel = len(channels)

        if make_summary_plot or make_channel_plot:
            plt.rcParams["patch.force_edgecolor"] = True

        noise_floors = np.full((len(low_freq), n_channel), np.nan)
        f_knees = np.full(n_channel,np.nan)
        res_freqs = np.full(n_channel,np.nan)

        wl_list = []
        f_knee_list = []
        n_list = []

        plt.ion()
        if not show_plot:
            plt.ioff()
        for c, (b, ch) in enumerate(zip(bands, channels)):
            if ch < 0:
                continue
            ch_idx = mask[b, ch]

            # Calculate PSD
            f, Pxx = signal.welch(phase[ch_idx], nperseg=nperseg,
                fs=fs, detrend=detrend)
            Pxx = np.sqrt(Pxx)

            good_fit = False
            try:
                # Fit the PSD
                popt, pcov, f_fit, Pxx_fit = self.analyze_psd(f, Pxx,
                    fs=fs, flux_ramp_freq=flux_ramp_freq)
                wl, n, f_knee = popt
                if f_knee != 0.:
                    wl_list.append(wl)
                    f_knee_list.append(f_knee)
                    f_knees[c]=f_knee
                    n_list.append(n)
                    good_fit = True
                if write_log:
                    self.log(f'{c+1}. b{b}ch{ch:03}:' +
                         ' white-noise level = {:.2f}'.format(wl) +
                         ' pA/rtHz, n = {:.2f}'.format(n) +
                         ', f_knee = {:.2f} Hz'.format(f_knee))
            except Exception as e:
                if write_log:
                    self.log(f'{c+1} b{b}ch{ch:03}: '+
                             'bad fit to noise model')
                    self.log(e)

            # Calculate noise in various frequency bins
            for i, (l, h) in enumerate(zip(low_freq, high_freq)):
                idx = np.logical_and(f>l, f<h)
                noise_floors[i, c] = np.mean(Pxx[idx])

            if make_channel_plot:
                fig, ax = plt.subplots(2, figsize=(8,6))

                sampleNums = np.arange(len(phase[ch_idx]))
                t_array = sampleNums/fs

                # Plot the data
                ax[0].plot(t_array,phase[ch_idx] - np.mean(phase[ch_idx]))
                ax[0].set_xlabel('Time [s]')
                ax[0].set_ylabel('Phase [pA]')

                if grid_on:
                    ax[0].grid()

                ax[1].loglog(f, Pxx)
                ylim = ax[1].get_ylim()

                # Plot the fit
                if good_fit:
                    ax[1].plot(f_fit, Pxx_fit, linestyle='--', label=f'n={n:3.2f}')

                    # plot f_knee
                    ax[1].plot(f_knee, 2.*wl, linestyle='none', marker='o',
                        label=r'$f_\mathrm{knee} = ' + f'{f_knee:0.2f},' +
                        r'\mathrm{Hz}$')
                    ax[1].plot(f_fit,wl + np.zeros(len(f_fit)), linestyle=':',
                        label=r'$\mathrm{wl} = $'+ f'{wl:0.2f},' +
                        r'$\mathrm{pA}/\sqrt{\mathrm{Hz}}$')
                    ax[1].plot(downsample_freq, wl*downsample_transfer,
                               color='k', linestyle='dashdot',
                               alpha=.5, label='Lowpass')
                    ax[1].legend(loc='best')
                    ax[1].set_ylim(ylim)

                ax[1].set_xlabel('Frequency [Hz]')
                ax[1].set_xlim(f[1],f[-1])
                ax[1].set_ylabel('Amp [pA/rtHz]')

                if grid_on:
                    ax[1].grid()

                if write_log:
                    self.log(noise_floors[-1, c])

                res_freq = self.channel_to_freq(b, ch)
                res_freqs[c]=res_freq

                ax[0].set_title(f'Band {b} Ch {ch:03} - {res_freq:.2f} MHz')

                fig.tight_layout()

                plot_name = basename + \
                            f'_noise_timestream_b{b}_ch{ch:03}{plotname_append}.png'
                fig.savefig(os.path.join(self.plot_dir, plot_name), 
                    bbox_inches='tight')

                # Close the individual channel plots - otherwise too many
                # plots are brought to screen
                plt.close(fig)

        if save_data:
            for i, (l, h) in enumerate(zip(low_freq, high_freq)):
                save_name = basename+f'_{l:3.2f}_{h:3.2f}.txt'
                outfn = os.path.join(self.plot_dir, save_name)

                np.savetxt(outfn, np.c_[res_freqs,noise_floors[i],f_knees])
                # Publish the data
                self.pub.register_file(outfn, 'noise_timestream', format='txt')

        if make_summary_plot:
            bins = np.arange(0,351,20)
            for i, (l, h) in enumerate(zip(low_freq, high_freq)):
                fig, ax = plt.subplots(1, figsize=(10,6))
                ax.hist(noise_floors[i,~np.isnan(noise_floors[i])], bins=bins)
                ax.text(0.03, 0.95, '{:3.2f}'.format(l) + '-' +
                    '{:3.2f} Hz'.format(h),
                    transform=ax.transAxes, fontsize=10)
                ax.set_xlabel(r'Mean noise [$\mathrm{pA}/\sqrt{\mathrm{Hz}}$]')

                plot_name = basename + \

                    '{}_{}_noise_hist{}.png'.format(l, h, plotname_append)
                plt.savefig(os.path.join(self.plot_dir, plot_name), 
                    bbox_inches='tight')
                if show_plot:
                    plt.show()
                else:
                    plt.close()

            if len(wl_list) > 0:
                wl_median = np.median(wl_list)
                n_median = np.median(n_list)
                f_knee_median = np.median(f_knee_list)

                n_fit = len(wl_list)
                n_attempt = len(channels)

                fig,ax = plt.subplots(1,3,figsize=(10,6))
                fig.suptitle('{}: band {} noise parameters'.format(basename, b) +
                    ' ({} fit of {} attempted)'.format(n_fit, n_attempt))
                ax[0].hist(wl_list,bins=np.logspace(np.floor(np.log10(np.min(wl_list))),
                        np.ceil(np.log10(np.max(wl_list))), 10))

                ax[0].set_xlabel('White-noise level (pA/rtHz)')
                ax[0].set_xscale('log')
                ax[0].set_title(f'median = {wl_median:.3e} pA/rtHz')
                ax[1].hist(n_list)
                ax[1].set_xlabel('Noise index')
                ax[1].set_title(f'median = {n_median:.3e}')
                ax[2].hist(f_knee_list,
                    bins=np.logspace(np.floor(np.log10(np.min(f_knee_list))),
                        np.ceil(np.log10(np.max(f_knee_list))), 10))
                ax[2].set_xlabel('Knee frequency')
                ax[2].set_xscale('log')
                ax[2].set_title(f'median = {f_knee_median:.3e} Hz')
                plt.tight_layout()
                fig.subplots_adjust(top = 0.9)
                noise_params_hist_fname = basename + \
                    '_b{}_noise_params{}.png'.format(b, plotname_append)
                plt.savefig(os.path.join(self.plot_dir,
                    noise_params_hist_fname),
                    bbox_inches='tight')

                if show_plot:
                    plt.show()
                else:
                    plt.close()

        return datafile

    def turn_off_noisy_channels(self, band, noise, cutoff=150):
        """
        Args:
        -----
        band (int): The band to search
        noise (float array): The noise floors. Presumably calculated
            using take_noise_psd.
        Optional Args:
        --------------
        cutoff (float) : The value to cut at in the same units as noise.
        """
        n_channel = self.get_number_channels(band)
        for ch in np.arange(n_channel):
            if noise[ch] > cutoff:
                self.channel_off(band, ch)


    def noise_vs_tone(self, band, tones=np.arange(10,15), meas_time=30,
                      analyze=False, bias_group=None, lms_freq_hz=None,
                      fraction_full_scale=.72):
        """
        """
        timestamp = self.get_timestamp()

        # Take data
        datafiles = np.array([])
        for i, t in enumerate(tones):
            self.log('Measuring for tone power {}'.format(t))
            self.tune_band_serial(band, drive=t)
            self.tracking_setup(band, fraction_full_scale=fraction_full_scale,
                                lms_freq_hz=lms_freq_hz)
            self.check_lock(band, lms_freq_hz=lms_freq_hz)
            time.sleep(2)
            self.log(self.get_amplitude_scale_array(band))
            datafile = self.take_stream_data(meas_time)
            datafiles = np.append(datafiles, datafile)

        self.log('Saving data')
        datafile_save = os.path.join(self.output_dir, timestamp +
                                '_noise_vs_tone_datafile.txt')
        tone_save = os.path.join(self.output_dir, timestamp +
                                '_noise_vs_tone_tone.txt')

        np.savetxt(datafile_save,datafiles, fmt='%s')
        self.pub.register_file(datafile_save, 'noise_vs_tone_data', format='txt')

        np.savetxt(tone_save, tones, fmt='%i')
        self.pub.register_file(tone_save, 'noise_vs_tone_tone', format='txt')

        #self.set_amplitude_scale_array(band, x, wait_after=1)

        #self.set_amplitude_scale_array(band, start_tones)

        if analyze:
            self.analyze_noise_vs_tone(tone_save, datafile_save,
                                       band=band, bias_group=bias_group)



    def noise_vs_bias(self, band, bias_group,bias_high=1.5, bias_low=0.,
                      step_size=0.25, bias=None, high_current_mode=True,
                      overbias_voltage=9., meas_time=30., analyze=False,
                      channel=None, nperseg=2**13, detrend='constant',
                      fs=None, show_plot=False, cool_wait=30.,
                      psd_ylim=(10.,1000.),make_timestream_plot=False,
                      only_overbias_once=False):
        """
        This ramps the TES voltage from bias_high to bias_low and takes noise
        measurements. You can make it analyze the data and make plots with the
        optional argument analyze=True. Note that the analysis is a little
        slow.
        Args:
        -----
        band (int): The band to take noise vs bias data on
        bias_group (int or int array): which bias group(s) to bias/read back.
        Opt Args:
        ---------
        bias (float array): The array of bias values to step through. If None,
            uses values in defined by bias_high, bias_low, and step_size.
        bias_high (float): The bias voltage to start at
        bias_low (float): The bias votlage to end at
        step_size (float): The step in voltage.
        overbias_voltage (float): voltage to set the overbias
        meas_time (float): The amount of time to take data at each TES bias.
        analyze (bool): Whether to analyze the data
        channel (int): The channel to run analysis on. Note that data is taken
            on all channels. This only affects what is analyzed. You can always
            run the analyze script later.
        nperseg (int): The number of samples per segment in the PSD.
        detrend (str): Whether to detrend the data before taking the PSD.
            Default is to remove a constant.
        fs (float): The sample frequency.
        show_plot: Whether to show analysis plots. Defaults to False.
        only_overbias_once (bool): Whether or not to overbias right
            before each TES bias step
        """
        if bias is None:
            if step_size > 0:
                step_size *= -1
            bias = np.arange(bias_high, bias_low-np.absolute(step_size), step_size)

        self.noise_vs(band=band, bias_group=bias_group, var='bias',
                      var_range=bias, meas_time=meas_time,
                      analyze=analyze, channel=channel,
                      nperseg=nperseg, detrend=detrend, fs=fs,
                      show_plot=show_plot, psd_ylim=psd_ylim,
                      overbias_voltage=overbias_voltage,
                      cool_wait=cool_wait,high_current_mode=high_current_mode,
                      make_timestream_plot=make_timestream_plot,
                      only_overbias_once=only_overbias_once)

    def noise_vs_amplitude(self, band, amplitude_high=11, amplitude_low=9, step_size=1,
                           amplitudes=None,
                           meas_time=30., analyze=False, channel=None, nperseg=2**13,
                           detrend='constant', fs=None, show_plot = False,
                           make_timestream_plot=False,
                           psd_ylim = None):
        """
        Args:
        -----
        band (int): The band to take noise vs bias data on
        """
        if amplitudes is None:
            if step_size > 0:
                step_size *= -1
            amplitudes = np.arange(amplitude_high,
                amplitude_low-np.absolute(step_size), step_size)

        self.noise_vs(band=band,var='amplitude',var_range=amplitudes,
                 meas_time=meas_time, analyze=analyze, channel=channel,
                 nperseg=nperseg, detrend=detrend, fs=fs, show_plot=show_plot,
                 make_timestream_plot=make_timestream_plot,
                 psd_ylim=psd_ylim)

    def noise_vs(self, band, var, var_range, meas_time=30,
                 analyze=False, channel=None, nperseg=2**13,
                 detrend='constant', fs=None, show_plot=False,
                 psd_ylim=None, make_timestream_plot=False,
                 only_overbias_once=False, **kwargs):

        if fs is None:
            fs = self.fs

        # aliases
        biasaliases=['bias']
        amplitudealiases=['amplitude']

        # vs TES bias
        if var in biasaliases:
            # requirement
            assert ('bias_group' in kwargs.keys()),'Must specify bias_group.'
            # defaults
            if 'high_current_mode' not in kwargs.keys():
                kwargs['high_current_mode']=False
            if 'cool_wait' not in kwargs.keys():
                kwargs['cool_wait']=30.

        if var in amplitudealiases:
            # no parameters (yet) but need to null this until we rework the analysis
            kwargs['bias_group']=-1
            pass

        psd_dir = os.path.join(self.output_dir, 'psd')
        self.make_dir(psd_dir)

        timestamp = self.get_timestamp()
        fn_var_values = os.path.join(psd_dir, '{}_{}.txt'.format(timestamp,var))


        np.savetxt(fn_var_values,var_range)
        # Is this an accurate tag?
        self.pub.register_file(fn_var_values, 'noise_vs_{}'.format(var),
                               format='txt')

        datafiles = np.array([], dtype=str)
        xlabel_override=None
        unit_override=None
        actually_overbias=True
        for v in var_range:
            if var in biasaliases:
                self.log('Bias {}'.format(v))
                if type(kwargs['bias_group']) is int: # only received one group
                    self.overbias_tes(kwargs['bias_group'], tes_bias=v,
                                 high_current_mode=kwargs['high_current_mode'],
                                 cool_wait=kwargs['cool_wait'],
                                 overbias_voltage=kwargs['overbias_voltage'],
                                 actually_overbias=actually_overbias)
                else:
                    self.overbias_tes_all(kwargs['bias_group'], tes_bias=v,
                                 high_current_mode=kwargs['high_current_mode'],
                                 cool_wait=kwargs['cool_wait'],
                                 overbias_voltage=kwargs['overbias_voltage'],
                                 actually_overbias=actually_overbias)
                if only_overbias_once:
                    actually_overbias=False

            if var in amplitudealiases:
                unit_override=''
                xlabel_override='Tone amplitude [unit-less]'
                self.log('Retuning at tone amplitude {}'.format(v))
                self.set_amplitude_scale_array(band,
                    np.array(self.get_amplitude_scale_array(band)*v/
                        np.max(self.get_amplitude_scale_array(band)),dtype=int))
                self.run_serial_gradient_descent(band)
                self.run_serial_eta_scan(band)
                self.tracking_setup(band,lms_freq_hz=self.lms_freq_hz[band],
                    save_plot=True, make_plot=True, channel=self.which_on(band),
                    show_plot=False)

            self.log('Taking data')
            datafile = self.take_stream_data(meas_time)
            datafiles = np.append(datafiles, datafile)
            self.log('datafile {}'.format(datafile))

        self.log(f'Done with noise vs {var}')

        fn_datafiles = os.path.join(psd_dir,
            '{}_datafiles.txt'.format(timestamp))

        np.savetxt(fn_datafiles,datafiles, fmt='%s')
        self.pub.register_file(fn_datafiles, 'datafiles', format='txt')

        self.log('Saving variables values to {}.'.format(fn_var_values))
        self.log('Saving data filenames to {}.'.format(fn_datafiles))

        if analyze:
            self.analyze_noise_vs_bias(var_range, datafiles,  channel=channel,
                                       band=band,
                                       bias_group = kwargs['bias_group'],
                                       nperseg=nperseg, detrend=detrend, fs=fs,
                                       save_plot=True, show_plot=show_plot,
                                       data_timestamp=timestamp ,psd_ylim=psd_ylim,
                                       make_timestream_plot=make_timestream_plot,
                                       xlabel_override=xlabel_override,
                                       unit_override=unit_override)

    def get_datafiles_from_file(self,fn_datafiles):
        '''
        For, e.g., noise_vs_bias, the list of datafiles is recorded in a txt file.
        This function simply extracts those filenames and returns them as a list.
        Args:
        -----
        fn_datafiles (str): full path to txt containing names of data files
        Returns: datafiles (list): strings of data-file names.
        '''
        datafiles = []
        f_datafiles = open(fn_datafiles,'r')
        for line in f_datafiles:
            datafiles.append(line.split()[0])
        return datafiles

    def get_biases_from_file(self,fn_biases,dtype=float):
        '''
        For, e.g., noise_vs_bias, the list of commanded bias voltages is
        recorded in a txt file. This function simply extracts those values and
        returns them as a list.
        Args:
        -----
        fn_biases (str): full path to txt containing list of bias voltages
        Returns biases (list): floats of commanded bias voltages
        '''
        biases = []
        f_biases = open(fn_biases,'r')
        for line in f_biases:
            bias_str = line.split()[0]
            if dtype == float:
                bias = float(bias_str)
            elif dtype == int:
                bias = int(bias_str)
            biases.append(bias)
        return biases

    def get_iv_data(self,iv_data_filename,band,high_current_mode=False):
        '''
        Takes IV data and extracts responsivities as a function of commanded
        bias voltage.
        Parameters
        ----------
        iv_data_filename (str): filename of output of IV analysis
        band (int): band from which to extract responsivities
        high_current_mode (bool): whether or not to return the IV bias
                                  voltages so that they look like the IV was
                                  taken in high-current mode

        Returns
        -------
        iv_band_data (dict): dictionary with IV information for band
        '''
        self.log('Extracting IV data from {}'.format(iv_data_filename))
        iv_data = np.load(iv_data_filename).item()
        iv_band_data = iv_data[band]
        iv_high_current_mode = iv_data['high_current_mode']
        for ch in iv_band_data:
            v_bias = iv_band_data[ch]['v_bias']
            if iv_high_current_mode and not high_current_mode:
                iv_band_data[ch]['v_bias'] = v_bias*self.high_low_current_ratio
            elif not iv_high_current_mode and high_current_mode:
                iv_band_data[ch]['v_bias'] = v_bias/self.high_low_current_ratio
        return iv_band_data

    def get_si_data(self,iv_band_data,ch):
        return iv_band_data[ch]['v_bias'], iv_band_data[ch]['si']

    def NEI_to_NEP(self,iv_band_data,ch,v_bias):
        '''
        Takes NEI in pA/rtHz and converts to NEP in aW/rtHz.
        Parameters
        ----------
        si_dict (dict): dictionary indexed by channel number; each entry is
                        an array of responsivities in uV^-1.
        iv_bias_array (array): array of commanded bias voltages from the IV
                               curve from which si was estimated. The length
                               of iv_bias_array is one greater than that of
                               each element of si_dict.
        v_bias (float): commanded bias voltage at which to estimate NEP
        Pxx (array): NEI in pA/rtHz
        Returns
        -------
        1/si (float): noise-equivalent power in aW/rtHz
        '''
        v_bias_array,si_array = self.get_si_data(iv_band_data,ch)
        si = np.interp(v_bias,v_bias_array[:-1],si_array)
        return 1./np.absolute(si)

    def analyze_noise_vs_bias(self, bias, datafile, channel=None, band=None,
        nperseg=2**13, detrend='constant', fs=None, save_plot=True,
        show_plot=False, make_timestream_plot=False, data_timestamp=None,
        psd_ylim=(10.,1000.), bias_group=None, smooth_len=15,
        show_legend=True, freq_range_summary=None, R_sh=None,
        high_current_mode=True, iv_data_filename=None, NEP_ylim=(10.,1000.),
        f_center_GHz=150.,bw_GHz=32., xlabel_override=None,
        unit_override=None):
        """
        Analysis script associated with noise_vs_bias.
        Args:
        -----
        bias (float array): The bias in voltage. Can also pass an absolute
            path to a txt containing the bias points.
        datafile (str array): The paths to the datafiles. Must be same length
            as bias array. Can also pass an absolute path to a txt containing
            the names of the datafiles.
        Opt Args:
        ---------
        channel (int array): The channels to analyze.
        band (int): The band where the data is taken.
        nperseg (int): Passed to scipy.signal.welch. Number of elements per
            segment of the PSD.
        detrend (str): Passed to scipy.signal.welch.
        fs (float): Passed to scipy.signal.welch. The sample rate.
        save_plot (bool): Whether to save the plot. Default is True.
        show_plot (bool): Whether to how the plot. Default is False.
        data_timestamp (str): The string used as a save name. Default is None.
        bias_group (int or int array): which bias groups were used. Default is None.
        smooth_len (int): length of window over which to smooth PSDs for plotting
        freq_range_summary (tup): frequencies between which to take mean noise
            for summary plot of noise vs. bias; if None, then plot white-noise
            level from model fit
        """
        if not show_plot:
            plt.ioff()

        if unit_override is None:
            unit='V'
        else:
            unit=unit_override

        n_channel = self.get_number_channels(band)
        if band is None and channel is None:
            channel = np.arange(n_channel)
        elif band is not None and channel is None:
            channel = self.which_on(band)

        if fs is None:
            #self.log('No flux ramp freq given. Loading current flux ramp' +
            #    'frequency', self.LOG_USER)
            #fs = self.get_flux_ramp_freq()*1.0E3
            fs = self.fs

        if R_sh is None:
            R_sh = self.R_sh

        if isinstance(bias,str):
            self.log(f'Biases being read from {bias}')
            bias = self.get_biases_from_file(bias)

        if isinstance(datafile,str):
            self.log(f'Noise data files being read from {datafile}')
            datafile = self.get_datafiles_from_file(datafile)

        # If an analyzed IV datafile is given, estimate NEP
        if iv_data_filename is not None and band is not None:
            iv_band_data = self.get_iv_data(iv_data_filename,band,
                                           high_current_mode=high_current_mode)
            self.log('IV data given. Estimating NEP. Skipping noise analysis'
                ' for channels without responsivity estimates.')
            est_NEP = True
        else:
            est_NEP = False

        mask = np.loadtxt(self.smurf_to_mce_mask_file)

        timestream_dict = {}
        # Analyze data and save
        for i, (b, d) in enumerate(zip(bias, datafile)):
            timestream_dict[b] = {}
            timestamp, phase, mask = self.read_stream_data(d)
            phase *= self.pA_per_phi0/(2.*np.pi) # phase converted to pA

            basename, _ = os.path.splitext(os.path.basename(d))
            dirname = os.path.dirname(d)
            psd_dir = os.path.join(dirname, 'psd')
            self.make_dir(psd_dir)

            for ch in channel:
                ch_idx = mask[band, ch]
                phase_ch = phase[ch_idx]
                timestream_dict[b][ch] = phase_ch
                f, Pxx = signal.welch(phase_ch, nperseg=nperseg,
                    fs=fs, detrend=detrend)
                Pxx = np.sqrt(Pxx)  # pA

                path = os.path.join(psd_dir,
                                    basename + '_psd_ch{:03}.txt'.format(ch))
                np.savetxt(path, np.array([f, Pxx]))
                self.pub.register_file(path, 'psd', format='txt')

            # Explicitly remove objects from memory
            del timestamp
            del phase

        # Make plot
        cm = plt.get_cmap('plasma')
        noise_est_data = []
        if est_NEP:
            NEP_est_data = []
        n_bias = len(bias)
        n_row = int(np.ceil(n_bias/2.)*3)
        h_NEI = int(n_row/3)
        w_NEI = 2
        h_timestream = 1
        w_timestream = w_NEI
        h_NEIwl = h_NEI
        h_NEPwl = h_NEIwl
        h_SI = n_row - h_NEIwl - h_NEPwl
        w_NEIwl = 1
        w_NEPwl = w_NEIwl
        w_SI = w_NEPwl
        n_col = w_NEI + w_NEIwl
        for ch in channel:
            if ch < 0:
                continue
            w_fig = 13
            if make_timestream_plot or est_NEP:
                h_fig = 19
            else:
                h_fig = 7
            fig = plt.figure(figsize = (w_fig,h_fig))
            gs = GridSpec(n_row,n_col)
            ax_NEI = fig.add_subplot(gs[:h_NEI,:w_NEI])
            ax_NEIwl = fig.add_subplot(gs[:h_NEIwl,w_NEI:w_NEI+w_NEIwl])
            if est_NEP:
                if ch not in iv_band_data:
                    self.log('Skipping channel {}: no responsivity data.'.format(ch))
                    continue
                ax_NEPwl = fig.add_subplot(gs[h_NEIwl:h_NEIwl+h_NEPwl,\
                                        w_timestream:w_timestream+w_NEPwl])
                ax_SI = fig.add_subplot(gs[h_NEIwl+h_NEPwl:h_NEIwl+h_NEPwl+h_SI,w_timestream:w_timestream+w_SI])
            if make_timestream_plot:
                axs_timestream = []
                for i in range(n_bias):
                    ax_i = fig.add_subplot(gs[h_NEI+i:h_NEI+i+1,:w_timestream])
                    axs_timestream.append(ax_i)

            noise_est_list = []
            if est_NEP:
                NEP_est_list = []
            for i, (b, d) in enumerate(zip(bias, datafile)):
                basename, _ = os.path.splitext(os.path.basename(d))
                dirname = os.path.dirname(d)

                self.log(os.path.join(psd_dir, basename +
                    '_psd_ch{:03}.txt'.format(ch)))

                f, Pxx =  np.loadtxt(os.path.join(psd_dir, basename +
                    '_psd_ch{:03}.txt'.format(ch)))
                if est_NEP:
                    NEI2NEP = self.NEI_to_NEP(iv_band_data,ch,b)
                    NEP = Pxx*NEI2NEP
                # smooth Pxx for plotting
                if smooth_len >= 3:
                    window_len = smooth_len
                    self.log(f'Smoothing PSDs for plotting with window of length {window_len}')
                    s = np.r_[Pxx[window_len-1:0:-1], Pxx, Pxx[-2:-window_len-1:-1]]
                    w = np.hanning(window_len)
                    Pxx_smooth_ext = np.convolve(w/w.sum(), s, mode='valid')
                    ndx_add = window_len % 2
                    Pxx_smooth = Pxx_smooth_ext[(window_len//2)-1+ndx_add:-(window_len//2)]
                else:
                    self.log('No smoothing of PSDs for plotting.')
                    Pxx_smooth = Pxx

                color = cm(float(i)/len(bias))

                label_bias = '{:.2f} {}'.format(b,unit)
                ax_NEI.plot(f, Pxx_smooth, color=color, label=label_bias)
                ax_NEI.set_xlim(min(f[1:]),max(f[1:]))
                ax_NEI.set_ylim(psd_ylim)

                if make_timestream_plot:
                    ax_i = axs_timestream[i]
                    ts_i = timestream_dict[b][ch]
                    ts_i -= np.mean(ts_i) # subtract offset
                    t_i = np.arange(len(ts_i))/fs
                    ax_i.plot(t_i,ts_i,color=color,label=label_bias)
                    ax_i.legend(loc='upper right')
                    ax_i.grid()
                    if i == n_bias - 1:
                        ax_i.set_xlabel('Time [s]')
                    else:
                        ax_i.set_xticklabels([])
                    ax_i.set_xlim(min(t_i),max(t_i))
                    ax_i.set_ylabel('Phase [pA]')

                # fit to noise model; catch error if fit is bad
                popt, pcov, f_fit, Pxx_fit = self.analyze_psd(f,Pxx)
                wl, n, f_knee = popt
                self.log('ch. {}, bias = {:.2f}'.format(ch,b) +
                         ', white-noise level = {:.2f}'.format(wl) +
                         ' pA/rtHz, n = {:.2f}'.format(n) +
                         ', f_knee = {:.2f} Hz'.format(f_knee))

                # get noise estimate to summarize PSD for given bias
                if freq_range_summary is not None:
                    freq_min,freq_max = freq_range_summary
                    idxs_est = np.logical_and(f>=freq_min,f<=freq_max)
                    noise_est = np.mean(Pxx[idxs_est])
                    self.log('ch. {}, bias = {:.2f}'.format(ch,b) +
                             ', mean current noise between ' +
                             '{:.3e} and {:.3e} Hz = {:.2f} pA/rtHz'.format(freq_min,freq_max,noise_est))
                else:
                    noise_est = wl
                noise_est_list.append(noise_est)

                if est_NEP:
                    self.log('abs(responsivity) = {:.2f} uV^-1'.format(1./NEI2NEP))
                    NEP_est = noise_est*NEI2NEP
                    self.log('power noise = {:.2f} aW/rtHz'.format(NEP_est))
                    NEP_est_list.append(NEP_est)

                ax_NEI.plot(f_fit, Pxx_fit, color=color, linestyle='--')
                ax_NEI.plot(f, wl + np.zeros(len(f)), color=color,
                        linestyle=':')
                ax_NEI.plot(f_knee, 2.*wl, marker='o', linestyle='none',
                        color=color)

                ax_NEIwl.plot(b,noise_est,color=color,marker='s',
                    linestyle='none')
                if est_NEP:
                    ax_NEPwl.plot(b,NEP_est,color=color,marker='s',
                        linestyle='none')
                    iv_bias,si = self.get_si_data(iv_band_data,ch)
                    iv_bias = iv_bias[:-1]
                    if i == 0:
                        ax_SI.plot(iv_bias,si)
                        v_tes = iv_band_data[ch]['v_tes'][:-1]
                        si_etf = -1./v_tes
                        ax_SI.plot(iv_bias,si_etf,linestyle = '--',
                                   label=r'$-1/V_\mathrm{TES}$')
                        trans_idxs = iv_band_data[ch]['trans idxs']
                        sc_idx = trans_idxs[0]
                        nb_idx = trans_idxs[1]
                        R = iv_band_data[ch]['R']
                        R_n = iv_band_data[ch]['R_n']
                        R_frac_min = R[sc_idx]/R_n
                        R_frac_max = R[nb_idx]/R_n
                        for ax in [ax_NEIwl,ax_NEPwl,ax_SI]:
                            if ax == ax_SI:
                                label_Rfrac = f'{R_frac_min:.2f}-{R_frac_max:.2f}' + \
                                    r'$R_\mathrm{N}$'
                            else:
                                label_Rfrac = None
                            ax.axvspan(iv_bias[sc_idx],iv_bias[nb_idx],
                                       alpha=.15,label=label_Rfrac)
                    ax_SI.plot(b, np.interp(b, iv_bias, si), color=color,
                               marker='s', linestyle='none')

            ax_NEI.set_xlabel(r'Freq [Hz]')
            ax_NEI.set_ylabel(r'NEI [$\mathrm{pA}/\sqrt{\mathrm{Hz}}$]')
            ax_NEI.set_xscale('log')
            ax_NEI.set_yscale('log')
            if show_legend:
                ax_NEI.legend(loc = 'upper right')
            res_freq = self.channel_to_freq(band, ch)

            xrange_bias = max(bias) - min(bias)
            xbuffer_bias = xrange_bias/20.
            xlim_bias = (min(bias)-xbuffer_bias,max(bias)+xbuffer_bias)
            ax_NEIwl.set_xlim(xlim_bias)

            if xlabel_override is None:
                xlabel_bias = r'Commanded bias voltage [V]'
            else:
                xlabel_bias=xlabel_override
            if est_NEP:
                ax_SI.set_xlim(xlim_bias)
                ax_NEPwl.set_xlim(xlim_bias)
                ax_SI.set_xlabel(xlabel_bias)
                ax_NEIwl.set_xticklabels([])
                ax_NEPwl.set_xticklabels([])
            else:
                ax_NEIwl.set_xlabel(xlabel_bias)

            if freq_range_summary is not None:
                ylabel_summary = f'mean noise {freq_min:.2f}-{freq_max:.2f} Hz'
            else:
                ylabel_summary = 'white-noise level'
            ax_NEIwl.set_ylabel(f'NEI {ylabel_summary} ' +
                r'[$\mathrm{pA}/\sqrt{\mathrm{Hz}}$]')

            bottom = max(0.95*min(noise_est_list),0.)
            top_desired = 1.05*max(noise_est_list)
            if psd_ylim is not None:
                top = min(psd_ylim[1],top_desired)
            else:
                top = top_desired
            ax_NEIwl.set_ylim(bottom=bottom, top=top)
            ax_NEIwl.grid()

            if est_NEP:
                ax_NEPwl.set_ylabel(f'NEP {ylabel_summary} ' +
                    r'[$\mathrm{aW}/\sqrt{\mathrm{Hz}}$]')
                ax_SI.set_ylabel(r'Estimated responsivity with $\beta = 0$'+
                    r'[$\mu\mathrm{V}^{-1}$]')

                bottom_NEP = 0.95*min(NEP_est_list)
                top_NEP_desired = 1.05*max(NEP_est_list)
                if NEP_ylim is not None:
                    top_NEP = min(NEP_ylim[1],top_NEP_desired)
                else:
                    top_NEP = top_NEP_desired
                ax_NEPwl.set_ylim(bottom=bottom_NEP,top=top_NEP)

                ax_NEPwl.set_yscale('log')
                v_tes_target = iv_band_data[ch]['v_tes_target']
                ax_SI.set_ylim(-2./v_tes_target,0.5/v_tes_target)

                ax_NEPwl.grid()
                ax_SI.grid()

                ax_NET = ax_NEPwl.twinx()

                # NEP to NET conversion model
                def NEPtoNET(NEP):
                    return (1e-18/1e-6)*(1./np.sqrt(2.))*NEP/tools.dPdT_singleMode(f_center_GHz*1e9,bw_GHz*1e9,2.7)

                bottom_NET = NEPtoNET(bottom_NEP)
                top_NET = NEPtoNET(top_NEP)

                # labels and limits
                ax_NET.set_ylim(bottom=bottom_NET,top=top_NET)
                ax_NET.set_yscale('log')
                ax_NET.set_ylabel(r'NET with opt. eff. = $100\%$ [$\mu\mathrm{K} \sqrt{\mathrm{s}}$]')
                ax_SI.legend(loc='best')

            if type(bias_group) is not int: # ie if there were more than one
                fig_title_string = ''
                file_name_string = ''
                for i in range(len(bias_group)):
                    g = bias_group[i]
                    fig_title_string += str(g) + ',' # I'm sorry but the satellite was down
                    file_name_string += str(g) + '_'
            else:
                fig_title_string = str(bias_group) + ','
                file_name_string = str(bias_group) + '_'

            # Title and layout
            fig.suptitle(basename +
                ' Band {}, Group {}'.format(band,fig_title_string) +
                ' Channel {:03} - {:.2f} MHz'.format(ch, res_freq))
            plt.tight_layout()

            if show_plot:
                plt.show()

            if save_plot:
                plot_name = 'noise_vs_bias_band{}_g{}ch{:03}.png'.format(band,
                    file_name_string, ch)
                if data_timestamp is not None:
                    plot_name = '{}_'.format(data_timestamp) + plot_name
                else:
                    plot_name = '{}_'.format(self.get_timestamp()) + plot_name
                plot_fn = os.path.join(self.plot_dir, plot_name)
                self.log(f'Saving plot to {plot_fn}')
                plt.savefig(plot_fn,
                    bbox_inches='tight')
                plt.close()

            del f
            del Pxx

            noise_est_dict = {'ch':ch,'noise_est_list':noise_est_list}
            noise_est_data.append(noise_est_dict)
            if est_NEP:
                NEP_est_dict = {'ch':ch,'NEP_est_list':NEP_est_list}
                NEP_est_data.append(NEP_est_dict)

        n_analyzed = len(noise_est_data)

        # make summary histogram of noise vs. bias over all analyzed channels
        noise_est_data_bias = []
        if est_NEP:
            NEP_est_data_bias = []
        for i in range(len(bias)):
            b = bias[i]
            noise_est_bias = []
            if est_NEP:
                NEP_est_bias = []
            for j in range(len(noise_est_data)):
                noise_est_bias.append(noise_est_data[j]['noise_est_list'][i])
            if est_NEP:
                for j in range(len(NEP_est_data)):
                    NEP_est_bias.append(NEP_est_data[j]['NEP_est_list'][i])
            noise_est_data_bias.append(np.array(noise_est_bias))
            if est_NEP:
                NEP_est_data_bias.append(np.array(NEP_est_bias))

        if psd_ylim is not None:
            bin_min = np.log10(psd_ylim[0])
            bin_max = np.log10(psd_ylim[1])
        else:
            bin_min = np.floor(np.log10(np.min(noise_est_data_bias)))
            bin_max = np.ceil(np.log10(np.max(noise_est_data_bias)))

        # Make figure
        plt.figure()

        # Make bins
        bins_hist = np.logspace(bin_min,bin_max,20)
        hist_mat = np.zeros((len(bins_hist)-1,len(bias)))
        noise_est_median_list = []

        for i in range(len(bias)):
            hist_mat[:,i],_ = np.histogram(noise_est_data_bias[i],bins=bins_hist)
            noise_est_median_list.append(np.median(noise_est_data_bias[i]))
        X_hist,Y_hist = np.meshgrid(np.arange(len(bias),-1,-1),bins_hist)

        plt.pcolor(X_hist,Y_hist,hist_mat)
        cbar = plt.colorbar()

        # Labels
        cbar.set_label('Number of channels')
        plt.yscale('log')
        plt.ylabel(f'NEI {ylabel_summary}' +
            r' [$\mathrm{pA}/\sqrt{\mathrm{Hz}}$]')
        plt.ylim(10**bin_min,10**bin_max)
        plt.title(basename +
            ': Band {}, Group {}, {} channels'.format(band,
                fig_title_string.strip(','),n_analyzed))
        xtick_labels = []
        for b in bias:
            xtick_labels.append('{}'.format(b))
        xtick_locs = np.arange(len(bias)-1,-1,-1) + 0.5
        plt.xticks(xtick_locs, xtick_labels)
        plt.xlabel('Commanded bias voltage [V]')

        # Plot the data
        plt.plot(xtick_locs, noise_est_median_list, linestyle='--', marker='o',
                 color='r', label='Median NEI')
        plt.legend(loc='lower center')

        if show_plot:
            plt.show()
        if save_plot:
            plot_name = 'noise_vs_bias_band{}_g{}NEI_hist.png'.format(band,file_name_string)
            if data_timestamp is not None:
                plot_name = '{}_'.format(data_timestamp) + plot_name
            else:
                plot_name = '{}_'.format(self.get_timestamp()) + plot_name
            plot_fn = os.path.join(self.plot_dir, plot_name)
            self.log(f'\nSaving NEI histogram to {plot_fn}')
            plt.savefig(plot_fn, bbox_inches='tight')
            plt.close()

        if est_NEP:
            if NEP_ylim is not None:
                bin_NEP_min = np.log10(NEP_ylim[0])
                bin_NEP_max = np.log10(NEP_ylim[1])
            else:
                bin_NEP_min = np.floor(np.log10(np.min(NEP_est_data_bias)))
                bin_NEP_max = np.ceil(np.log10(np.max(NEP_est_data_bias)))

            plt.figure()
            bins_NEP_hist = np.logspace(bin_NEP_min,bin_NEP_max,20)
            hist_NEP_mat = np.zeros((len(bins_NEP_hist)-1,len(bias)))
            NEP_est_median_list = []
            for i in range(len(bias)):
                hist_NEP_mat[:,i],_ = np.histogram(NEP_est_data_bias[i],
                    bins=bins_NEP_hist)
                NEP_est_median_list.append(np.median(NEP_est_data_bias[i]))
            X_NEP_hist,Y_NEP_hist = np.meshgrid(np.arange(len(bias),-1,-1),
                bins_NEP_hist)
            plt.pcolor(X_NEP_hist,Y_NEP_hist,hist_NEP_mat)
            cbar_NEP = plt.colorbar()
            cbar_NEP.set_label('Number of channels')
            plt.yscale('log')
            plt.ylabel(f'NEP {ylabel_summary}' +
                r' [$\mathrm{aW}/\sqrt{\mathrm{Hz}}$]')
            plt.ylim(10**bin_NEP_min,10**bin_NEP_max)
            plt.title(basename +
                ': Band {}, Group {}, {} channels'.format(band,
                    fig_title_string.strip(','), n_analyzed))
            plt.xticks(xtick_locs,xtick_labels)
            plt.xlabel('Commanded bias voltage [V]')
            plt.plot(xtick_locs,NEP_est_median_list, linestyle='--', marker='o',
                 color='r', label='Median NEP')
            plt.legend(loc='lower center')
            if show_plot:
                plt.show()
            if save_plot:
                plot_name = 'noise_vs_bias_band{}_g{}NEP_hist.png'.format(band,file_name_string)
                if data_timestamp is not None:
                    plot_name = '{}_'.format(data_timestamp) + plot_name
                else:
                    plot_name = '{}_'.format(self.get_timestamp()) + plot_name
                plot_fn = os.path.join(self.plot_dir, plot_name)
                self.log(f'\nSaving NEP histogram to {plot_fn}')
                plt.savefig(plot_fn, bbox_inches='tight')
                plt.close()


    def analyze_psd(self, f, Pxx, fs=None, flux_ramp_freq=None,
                    p0=[100.,0.5,0.01]):
        '''
        Return model fit for a PSD.
        p0 (float array): initial guesses for model fitting: [white-noise level
        in pA/rtHz, exponent of 1/f^n component, knee frequency in Hz]
        Args:
        -----
        f (float array) : The frequency information
        Pxx (float array) : The power spectral data
        Opt Args:
        ---------
        fs (float) : Sampling frequency. If None, loads in the current
            sampling frequency.
        flux_ramp_freq (float) : The flux ramp frequency in Hz
        p0 (float array) : Initial guess for fitting PSDs
        Ret:
        ----
        popt (float array) : The fit parameters - [white_noise_level, n, f_knee]
        pcov (float array) : Covariance matrix
        f_fit (float array) : The frequency bins of the fit
        Pxx_fit (flot array) : The amplitude
        '''
        # incorporate timestream filtering
        b = self.get_filter_b()
        a = self.get_filter_a()

        if flux_ramp_freq is None:
            flux_ramp_freq = self.get_flux_ramp_freq()*1.0E3

        if fs is None:
            fs = flux_ramp_freq/self.get_downsample_factor()

        def noise_model(freq, wl, n, f_knee):
            '''
            Crude model for noise modeling.
            wl (float): white-noise level
            n (float): exponent of 1/f^n component
            f_knee (float): frequency at which white noise = 1/f^n component
            '''
            A = wl*(f_knee**n)

            # The downsample filter is at the flux ramp frequency
            w, h = signal.freqz(b, a, worN=freq, fs=flux_ramp_freq)
            tf = np.absolute(h)**2 # filter transfer function

            return (A/(freq**n) + wl)*tf

        bounds_low = [0.,0.,0.] # constrain 1/f^n to be red spectrum
        bounds_high = [np.inf,np.inf,np.inf]
        bounds = (bounds_low,bounds_high)

        try:
            popt, pcov = optimize.curve_fit(noise_model, f[1:], Pxx[1:],
                                            p0=p0,bounds=bounds)
        except Exception as e:
            wl = np.mean(Pxx[1:])
            self.log('Unable to fit noise model. ' +
                f'Reporting mean noise: {wl:.2f} pA/rtHz')

            popt = [wl, 1., 0.]
            pcov = None

        df = f[1] - f[0]
        f_fit = np.arange(f[1],f[-1] + df,df/10.)
        Pxx_fit = noise_model(f_fit,*popt)

        return popt, pcov, f_fit, Pxx_fit

    def noise_all_vs_noise_solo(self, band, meas_time=10):
        """
        Measures the noise with all the resonators on, then measures
        every channel individually.
        Args:
        -----
        band (int) : The band number
        Opt Args:
        ---------
        meas_time (float) : The measurement time per resonator in
            seconds. Default is 10.
        """
        timestamp = self.get_timestamp()

        channel = self.which_on(2)
        n_channel = len(channel)
        drive = self.freq_resp[band]['drive']

        self.log('Taking noise with all channels')

        filename = self.take_stream_data(meas_time=meas_time)

        ret = {'all': filename}

        for i, ch in enumerate(channel):
            self.log('ch {:03} - {} of {}'.format(ch, i+1, n_channel))
            self.band_off(band)
            self.flux_ramp_on()
            self.set_amplitude_scale_channel(band, ch, drive)
            self.set_feedback_enable_channel(band, ch, 1, wait_after=1)
            filename = self.take_stream_data(meas_time)
            ret[ch] = filename

        path = os.path.join(self.output_dir, timestamp + 'all_vs_solo')
        np.save(path, ret)
        self.pub.register_file(path, 'noise', format='npy')

        return ret

    def analyze_noise_all_vs_noise_solo(self, ret, fs=None, nperseg=2**10,
                                        make_channel_plot=False):
        """
        analyzes the data from noise_all_vs_noise_solo
        Args:
        -----
        ret (dict) : The returned values from noise_all_vs_noise_solo.
        """
        if fs is None:
            fs = self.fs

        keys = ret.keys()
        all_dir = ret.pop('all')

        t, d, m = self.read_stream_data(all_dir)
        d *= self.pA_per_phi0/(2*np.pi)  # convert to pA

        wl_diff = np.zeros(len(keys))

        for i, k in enumerate(ret.keys()):
            self.log('{} : {}'.format(k, ret[k]))
            tc, dc, mc = self.read_stream_data(ret[k])
            dc *= self.pA_per_phi0/(2*np.pi)
            band, channel = np.where(mc != -1)  # there should be only one

            ch_idx = m[band, channel][0]
            f, Pxx = signal.welch(d[ch_idx], fs=fs, nperseg=nperseg)
            Pxx = np.sqrt(Pxx)
            popt, pcov, f_fit, Pxx_fit = self.analyze_psd(f, Pxx)
            wl, n, f_knee = popt  # extract fit parameters

            f_solo, Pxx_solo = signal.welch(dc[0], fs=fs, nperseg=nperseg)
            Pxx_solo = np.sqrt(Pxx_solo)
            popt_solo, pcov_solo, f_fit_solo, Pxx_fit_solo = \
                self.analyze_psd(f, Pxx_solo)
            wl_solo, n_solo, f_knee_solo = popt_solo
            if make_channel_plot:
                fig, ax = plt.subplots(2)
                ax[0].plot(t-t[0], d[ch_idx]-np.median(d[ch_idx]))
                ax[0].plot(tc-tc[0], dc[0]-np.median(dc[0]))
                ax[1].semilogy(f, Pxx, alpha=.5, color='b')
                ax[1].semilogy(f, Pxx_solo, alpha=.5, color='r')
                ax[1].axhline(wl, color='b')
                ax[1].axhline(wl_solo, color='r')
                plt.show()

            wl_diff[i] = wl - wl_solo

        return wl_diff


    def NET_CMB(self, NEI, V_b, R_tes, opt_eff, f_center=150e9, bw=32e9,
        R_sh=None, high_current_mode=False):
        '''
        Converts current spectral noise density to NET in uK rt(s). Assumes NEI
        is white-noise level.
        Args
        ----
        NEI (float): current spectral density in pA/rtHz
        V_b (float): commanded bias voltage in V
        R_tes (float): resistance of TES at bias point in Ohm
        opt_eff (float): optical efficiency (in the range 0-1)
        Opt Args:
        ---------
        f_center (float): center optical frequency of detector in Hz, e.g., 150 GHz for E4c
        bw (float): effective optical bandwidth of detector in Hz, e.g., 32 GHz for E4c
        R_sh (float): shunt resistance in Ohm; defaults to stored config figure
        high_current_mode (bool): whether the bias voltage was set in high-current mode
        Ret:
        ----
        NET (float) : The noise equivalent temperature in units of uKrts
        '''
        NEI *= 1e-12 # bring NEI to SI units, i.e., A/rt(Hz)
        if high_current_mode:
            V_b *= self.high_low_current_ratio
        I_b = V_b/self.bias_line_resistance # bias current running through shunt+TES network
        if R_sh is None:
            R_sh = self.R_sh
        V_tes = I_b*R_sh*R_tes/(R_sh+R_tes) # voltage across TES
        NEP = V_tes*NEI # power spectral density
        T_CMB = 2.7
        dPdT = opt_eff*tools.dPdT_singleMode(f_center,bw,T_CMB)
        NET_SI = NEP/(dPdT*np.sqrt(2.)) # NET in SI units, i.e., K rt(s)

        return NET_SI/1e-6 # NET in uK rt(s)


    def analyze_noise_vs_tone(self, tone, datafile, channel=None, band=None,
        nperseg=2**13, detrend='constant', fs=None, save_plot=True,
        show_plot=False, make_timestream_plot=False, data_timestamp=None,
        psd_ylim=(10.,1000.), bias_group=None, smooth_len=11,
        show_legend=True, freq_range_summary=None):
        """
        Analysis script associated with noise_vs_tone.
        """

        if not show_plot:
            plt.ioff()

        n_channel = self.get_number_channels(band)
        if band is None and channel is None:
            channel = np.arange(n_channel)
        elif band is not None and channel is None:
            channel = self.which_on(band)

        if fs is None:
            fs = self.fs

        if isinstance(tone,str):
            self.log(f'Tone powers being read from {tone}')
            tone = self.get_biases_from_file(tone,dtype=int)

        if isinstance(datafile,str):
            self.log(f'Noise data files being read from {datafile}')
            datafile = self.get_datafiles_from_file(datafile)

        mask = np.loadtxt(self.smurf_to_mce_mask_file)

        # Analyze data and save
        for i, (b, d) in enumerate(zip(tone, datafile)):
            timestamp, phase, mask = self.read_stream_data(d)
            phase *= self.pA_per_phi0/(2.*np.pi) # phase converted to pA

            basename, _ = os.path.splitext(os.path.basename(d))
            dirname = os.path.dirname(d)
            psd_dir = os.path.join(dirname, 'psd')
            self.make_dir(psd_dir)

            for ch in channel:
                ch_idx = mask[band, ch]
                f, Pxx = signal.welch(phase[ch_idx], nperseg=nperseg,
                    fs=fs, detrend=detrend)
                Pxx = np.ravel(np.sqrt(Pxx))  # pA

                path = os.path.join(psd_dir,
                                    basename + '_psd_ch{:03}.txt'.format(ch))
                np.savetxt(path, np.vstack((f, Pxx)))
                self.pub.register_file(path, 'psd', format='txt')

                if make_timestream_plot:
                    fig,ax = plt.subplots(1)
                    ax.plot(phase[ch])
                    res_freq = self.channel_to_freq(band, ch)
                    ax.set_title('Channel {:03} - {:5.4f} MHz'.format(ch, res_freq))
                    ax.set_xlabel(r'Time index')
                    ax.set_ylabel(r'Phase (pA)')

                    if show_plot:
                        plt.show()
                    if save_plot:
                        plt.savefig(os.path.join(self.plot_dir, basename + \
                                    '_timestream_ch{:03}.png'.format(ch)),\
                                    bbox_inches='tight')
                        plt.close()

            # Explicitly remove objects from memory
            del timestamp
            del phase

        # Make plot
        cm = plt.get_cmap('plasma')
        fig_width = 8
        n_col = 3
        for ch in channel:
            fig = plt.figure(figsize = (fig_width,5))
            gs = GridSpec(1,n_col)
            ax0 = fig.add_subplot(gs[:2])
            ax1 = fig.add_subplot(gs[2])

            noise_est_list = []
            for i, (b, d) in enumerate(zip(tone, datafile)):
                basename, _ = os.path.splitext(os.path.basename(d))
                dirname = os.path.dirname(d)

                self.log(os.path.join(psd_dir, basename +
                    '_psd_ch{:03}.txt'.format(ch)))

                f, Pxx =  np.loadtxt(os.path.join(psd_dir, basename +
                    '_psd_ch{:03}.txt'.format(ch)))
                # smooth Pxx for plotting
                if smooth_len >= 3:
                    window_len = smooth_len
                    self.log(f'Smoothing PSDs for plotting with window of length {window_len}')
                    s = np.r_[Pxx[window_len-1:0:-1],Pxx,Pxx[-2:-window_len-1:-1]]
                    w = np.hanning(window_len)
                    Pxx_smooth_ext = np.convolve(w/w.sum(),s,mode='valid')
                    ndx_add = window_len % 2
                    Pxx_smooth = Pxx_smooth_ext[(window_len//2)-1+ndx_add:-(window_len//2)]
                else:
                    self.log('No smoothing of PSDs for plotting.')
                    Pxx_smooth = Pxx

                color = cm(float(i)/len(tone))
                ax0.plot(f, Pxx_smooth, color=color, label='{}'.format(b))
                ax0.set_xlim(min(f[1:]),max(f[1:]))
                ax0.set_ylim(psd_ylim)

                # fit to noise model; catch error if fit is bad
                popt,pcov,f_fit,Pxx_fit = self.analyze_psd(f,Pxx)
                wl,n,f_knee = popt
                self.log('ch. {}, tone power = {}'.format(ch,b) +
                         ', white-noise level = {:.2f}'.format(wl) +
                         ' pA/rtHz, n = {:.2f}'.format(n) +
                         ', f_knee = {:.2f} Hz'.format(f_knee))

                # get noise estimate to summarize PSD for given bias
                if freq_range_summary is not None:
                    freq_min,freq_max = freq_range_summary
                    noise_est = np.mean(Pxx[np.logical_and(f>=freq_min,f<=freq_max)])
                    self.log('ch. {}, tone = {}'.format(ch,b) +
                             ', mean noise between {:.3e} and {:.3e} Hz = {:.2f} pA/rtHz'.format(freq_min,freq_max,noise_est))
                else:
                    noise_est = wl
                noise_est_list.append(noise_est)

                ax0.plot(f_fit, Pxx_fit, color=color, linestyle='--')
                ax0.plot(f, wl + np.zeros(len(f)), color=color,
                        linestyle=':')
                ax0.plot(f_knee,2.*wl,marker = 'o',linestyle = 'none',
                        color=color)

                ax1.plot(b,wl,color=color,marker='s',linestyle='none')

            ax0.set_xlabel(r'Freq [Hz]')
            ax0.set_ylabel(r'PSD [$\mathrm{pA}/\sqrt{\mathrm{Hz}}$]')
            ax0.set_xscale('log')
            ax0.set_yscale('log')
            if show_legend:
                ax0.legend(loc = 'upper right')
            res_freq = self.channel_to_freq(band, ch)

            ax1.set_xlabel(r'Tone-power setting')
            if freq_range_summary is not None:
                ylabel_summary = f'Mean noise {freq_min:.2f}-{freq_max:.2f Hz}'
            else:
                ylabel_summary = r'White-noise level'
            ax1.set_ylabel(f'{ylabel_summary} ' +
                r'[$\mathrm{pA}/\sqrt{\mathrm{Hz}}$]')

            bottom = max(0.95*min(noise_est_list),0.)
            top_desired = 1.05*max(noise_est_list)
            if psd_ylim is not None:
                top = min(psd_ylim[1],top_desired)
            else:
                top = top_desired
            ax1.set_ylim(bottom=bottom, top=top)
            ax1.grid()

            if type(bias_group) is not int: # ie if there were more than one
                fig_title_string = ''
                file_name_string = ''
                for i in range(len(bias_group)):
                    g = bias_group[i]
                    fig_title_string += str(g) + ',' # I'm sorry but the satellite was down
                    file_name_string += str(g) + '_'
            else:
                fig_title_string = str(bias_group) + ','
                file_name_string = str(bias_group) + '_'

            ax[0].set_title(basename +
                ' Band {}, Group {} Channel {:03} - {:.2f} MHz'.format(band,fig_title_string,ch, res_freq))
            plt.tight_layout(rect=[0.,0.03,1.,1.0])

            if show_plot:
                plt.show()

            if save_plot:
                plot_name = 'noise_vs_tone_band{}_g{}ch{:03}.png'.format(band,file_name_string,ch)
                if data_timestamp is not None:
                    plot_name = '{}_'.format(data_timestamp) + plot_name
                else:
                    plot_name = '{}_'.format(self.get_timestamp()) + plot_name
                plot_fn = os.path.join(self.plot_dir, plot_name)
                self.log(f'Saving plot to {plot_fn}')
                plt.savefig(plot_fn,
                    bbox_inches='tight')
                plt.close()

            del f
            del Pxx



    def noise_svd(self, d, mask, mean_subtract=True):
        """
        Calculates the SVD modes of the input data.
        Only uses the data called out by the mask
        Args:
        -----
        d (float array) : The raw data
        mask (int array) : The channel mask
        Opt Args:
        ---------
        mean_subtract (bool) : Whether to mean subtract
            before taking the SVDs.
        Ret:
        ----
        u (float array) : The SVD coefficients
        s (float array) : The SVD amplitudes
        vh (float array) : The SVD modes
        """
        dat = d[mask[np.where(mask!=-1)]]
        if mean_subtract:
            dat -= np.atleast_2d(np.mean(dat, axis=1)).T

        u, s, vh = np.linalg.svd(dat, full_matrices=True)
        return u, s, vh

    def plot_svd_summary(self, u, s, save_plot=False,
        save_name=None, show_plot=False):
        """
        Requires seaborn to be installed. Plots a heatmap
        of the coefficients and the log10 of the amplitudes.
        Args:
        -----
        u (float array) : SVD coefficients from noise_svd
        s (float array) : SVD amplitudes from noise_svd
        Opt Args:
        ---------
        save_plot (bool) : Whether to save the plot
        save_name (str) : The name of the file
        show_plot (bool) : Whether to show the plot
        """
        if not show_plot:
            plt.ioff()
        else:
            plt.ion()

        fig, ax = plt.subplots(1, 2, figsize=(10,5))

        import seaborn as sns
        
        # heatmap of coefficients
        import seaborn as sns        
        n_det, _ = np.shape(u)
        n_tick = 10
        tick = n_det//n_tick
        sns.heatmap(u, vmin=-1, vmax=1, cmap='RdYlBu_r',
            xticklabels=tick, yticklabels=tick, linewidth=0,
            ax=ax[0], square=False)
        ax[0].set_xlabel('Mode Num')
        ax[0].set_ylabel('Resonator')

        # Overall mode power
        ax[1].plot(np.log10(s), '.')
        ax[1].set_ylabel(r'$\log_{10}s$')
        ax[1].set_xlabel('Mode num')

        plt.tight_layout()

        # Plot saving
        if save_plot:
            if save_name is None:
                raise IOError('To save plot, save_name must be provided')
            else:
                plt.savefig(os.path.join(self.plot_dir, save_name),
                            bbox_inches='tight')

        if show_plot:
            plt.show()
        else:
            plt.close()

    def plot_svd_modes(self, vh, n_row=4, n_col=5, figsize=(10,7.5),
        save_plot=False, save_name=None, show_plot=False, sharey=True):
        """
        Plots the first N modes where N is n_row x n_col.
        Args:
        -----
        vh (float array) : SVD modes from noise_svd
        Opt Args:
        --------
        n_row (int) : The number of rows in the figure
        n_col (int) : The number of columns in the figure
        figsize (ints) : The size of the figure
        sharey (bool) : whether the subplots share y
        save_plot (bool) : Whether to save the plot
        save_name (str) : The name of the file
        show_plot (bool) : Whether to show the plot
        """
        if not show_plot:
            plt.ioff()
        else:
            plt.ion()


        fig, ax = plt.subplots(n_row, n_col, figsize=figsize, sharex=True,
            sharey=sharey)

        n_modes = n_row * n_col

        for i in np.arange(n_modes):
            y = i // n_col
            x = i % n_col
            ax[y,x].plot(vh[i])
            ax[y,x].text(0.04, 0.91, '{}'.format(i), transform=ax[y,x].transAxes)

        plt.tight_layout()

        # Plot saving
        if save_plot:
            if save_name is None:
                raise IOError('To save plot, save_name must be provided')
            else:
                plt.savefig(os.path.join(self.plot_dir, save_name),
                            bbox_inches='tight')

        if show_plot:
            plt.show()
        else:
            plt.close()


    def remove_svd(self, d, mask, u, s, vh, modes=3):
        """
        Removes the requsted SVD modes
        Args:
        -----
        d (float array) : The input data
        u (float array) : The SVD coefficients
        s (float array) : The SVD amplitudes
        mask (int array) : The channel mask
        vh (float arrry) : The SVD modes
        Opt Args:
        ---------
        modes (int or int array) : The modes to remove. If int, removes the first
            N modes. If array, uses the modes indicated in the array. Default 3.
        Ret:
        ----
        diff (float array) : The difference of the input data matrix and the
            requested SVD modes.
        """
        n_mode = np.size(s)
        n_samp, _ = np.shape(vh)

        dat = d[mask[np.where(mask!=-1)]]

        if type(modes) is int:
            modes = np.arange(modes)

        # select the modes to subtract
        diag = np.zeros((n_mode, n_samp))
        for i, dd in enumerate(s):
            if i in modes:
                diag[i,i] = dd

        # subtraction matrix
        mat = np.dot(u, np.dot(diag, vh))

        return dat - mat<|MERGE_RESOLUTION|>--- conflicted
+++ resolved
@@ -22,10 +22,6 @@
 from pysmurf.client.util import tools
 import matplotlib.pyplot as plt
 from matplotlib.gridspec import GridSpec
-<<<<<<< HEAD
-
-=======
->>>>>>> a8e40dc3
 
 class SmurfNoiseMixin(SmurfBase):
 
