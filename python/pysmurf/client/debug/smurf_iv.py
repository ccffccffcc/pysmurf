--- conflicted
+++ resolved
@@ -298,7 +298,6 @@
         bias = iv_raw_data['bias']
         high_current_mode = iv_raw_data['high_current_mode']
         bias_group = iv_raw_data['bias group']
-<<<<<<< HEAD
 
         # This overwrites the datafile path, which is usually loaded
         # from the .npy file
@@ -307,10 +306,6 @@
         else:
             self.log(f"Using input datafile {datafile}")
         
-=======
-        datafile = iv_raw_data['datafile']
-
->>>>>>> a8e40dc3
         mask = self.make_mask_lookup(datafile.replace('.dat','_mask.txt'))
         bands, chans = np.where(mask != -1)
 
@@ -391,20 +386,13 @@
 
             iv_dict = self.analyze_slow_iv(bias, phase, 
                 basename=basename, band=b, channel=ch, make_plot=make_plot, 
-<<<<<<< HEAD
                 show_plot=show_plot, save_plot=save_plot, plot_dir=plot_dir,
                 R_sh=R_sh, high_current_mode=high_current_mode,
                                            grid_on=grid_on, R_op_target=R_op_target,
                                            pA_per_phi0=pA_per_phi0,
                                            bias_line_resistance=bias_line_resistance)
             r = iv_dict['R']
-=======
-                show_plot=show_plot, save_plot=save_plot, 
-                plotname_append=plotname_append, plot_dir=plot_dir,
-                R_sh = R_sh, high_current_mode = high_current_mode,
-                grid_on=grid_on,R_op_target=R_op_target)
-            #r = iv_dict['R']
->>>>>>> a8e40dc3
+
             rn = iv_dict['R_n']
             #idx = iv_dict['trans idxs']
             #p_tes = iv_dict['p_tes']
@@ -516,16 +504,11 @@
                 plt.close()
 
     def analyze_slow_iv(self, v_bias, resp, make_plot=True, show_plot=False,
-<<<<<<< HEAD
         save_plot=True, basename=None, band=None, channel=None, R_sh=None,
         plot_dir=None, high_current_mode=False, bias_group = None,
                         grid_on=False,R_op_target=0.007, pA_per_phi0=None,
                         bias_line_resistance=None, **kwargs):
-=======
-        save_plot=True, plotname_append='', basename=None, band=None, channel=None, 
-        R_sh=None, plot_dir=None, high_current_mode=False, bias_group = None,
-        grid_on=False,R_op_target=0.007, **kwargs):
->>>>>>> a8e40dc3
+
         """
         Analyzes the IV curve taken with slow_iv()
         Args:
