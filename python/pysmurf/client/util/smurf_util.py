--- conflicted
+++ resolved
@@ -796,25 +796,18 @@
         """
         try:
             datafile = glob.glob(datafile+'*')[-1]
-<<<<<<< HEAD
         except BaseException:
-            print(f'datafile={datafile}')
-=======
-        except:
             self.log(f'datafile={datafile}')
->>>>>>> 46c47f76
 
         self.log(f'Reading {datafile}')
 
         if channel is not None:
             self.log('Only reading channel {}'.format(channel))
 
-<<<<<<< HEAD
-=======
         eval_n_samp = False
         if n_samp is not None:
             eval_n_samp = True
->>>>>>> 46c47f76
+
 
         # Flag to indicate we are about the read the fist frame from the disk
         # The number of channel will be extracted from the first frame and the
@@ -822,12 +815,7 @@
         first_read = True
 
         with SmurfStreamReader(datafile,
-<<<<<<< HEAD
-                isRogue=True, metaEnable=True) as file:
-
-=======
             isRogue=True, metaEnable=True) as file:
->>>>>>> 46c47f76
             for header, data in file.records():
                 if first_read:
                     # Update flag, so that we don't do this code again
@@ -840,11 +828,7 @@
                     channel = np.ravel(np.asarray(channel))
                     n_chan = len(channel)
 
-<<<<<<< HEAD
-                                # Indexes for input channels
-=======
                     # Indexes for input channels
->>>>>>> 46c47f76
                     channel_mask = np.zeros(n_chan, dtype=int)
                     for i, c in enumerate(channel):
                         channel_mask[i] = c
@@ -2224,32 +2208,26 @@
             f'Bias group {bias_group} is not defined (available bias groups are {bias_groups}).  Doing nothing!'
 
         if actually_overbias:
-<<<<<<< HEAD
             # drive high current through the TES to attempt to drive normal
-            self.set_tes_bias_bipolar(bias_group, overbias_voltage,
-                                      flip_polarity=flip_polarity)
-            time.sleep(.1)
-
-            self.set_tes_bias_high_current(bias_group)
-            self.log('Driving high current through TES. ' +
-=======
-        # drive high current through the TES to attempt to drive normal
             self.set_tes_bias_bipolar(bias_group, overbias_voltage,
                 flip_polarity=flip_polarity)
             time.sleep(.1)
         
             self.set_tes_bias_high_current(bias_group)
             self.log('Driving high current through TES. ' + \
->>>>>>> 46c47f76
                 'Waiting {}'.format(overbias_wait), self.LOG_USER)
+
             time.sleep(overbias_wait)
 
         if not high_current_mode:
             self.set_tes_bias_low_current(bias_group)
             time.sleep(.1)
-        self.set_tes_bias_bipolar(bias_group, tes_bias, flip_polarity=flip_polarity)
+
+        self.set_tes_bias_bipolar(bias_group, tes_bias, 
+            flip_polarity=flip_polarity)
         self.log('Waiting %.2f seconds to cool' % (cool_wait), self.LOG_USER)
         time.sleep(cool_wait)
+
         self.log('Done waiting.', self.LOG_USER)
 
 
@@ -2298,11 +2276,8 @@
             self.set_tes_bias_bipolar_array(voltage_overbias_array)
 
             self.set_tes_bias_high_current(bias_groups)
-<<<<<<< HEAD
-            self.log('Driving high current through TES. ' +
-=======
+
             self.log('Driving high current through TES. ' + \
->>>>>>> 46c47f76
                 'Waiting {}'.format(overbias_wait), self.LOG_USER)
             time.sleep(overbias_wait)
 
