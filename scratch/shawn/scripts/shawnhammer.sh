#!/bin/bash

ctime=`date +%s`

attach_at_end=true
screenshot_signal_analyzer=false
configure_pysmurf=true
reboot=true
<<<<<<< HEAD
configure_hb=false
using_timing_master=false
=======
using_timing_master=true
>>>>>>> 44b4f39f
run_half_band_test=false
one_at_a_time=true
write_config=false
cpwd=$PWD
<<<<<<< HEAD
pysmurf=/home/cryo/docker/pysmurf/dev

crate_id=1
slots_in_configure_order=(5)
=======
pysmurf=/home/cryo/docker/pysmurf/dspv3
# path can assume you're in the pysmurf directory
pysmurf_init_script=scratch/shawn/scripts/init_nist_cmb.py

crate_id=3
# LB (in slot 4), then HB (in slot 3)
slots_in_configure_order=(4)
>>>>>>> 44b4f39f

tmux_session_name=smurf

matching_dockers () {
    # the $1 in the single quotes doesn't get replaced with the input
    # arg ; it's the first column of the grep output
    if [ -z "$(docker ps | grep $1 | awk '{print $1}')" ] ; then
	return 0
    else
	return 1
    fi
}

stop_pyrogue () {
    # stop pyrogue dockers, assumes the pyrogue version you want to use
    # has been soft linked to slotN/current
    echo "-> Stopping slot $1 pyrogue docker";
    cd /home/cryo/docker/smurf/slot$1/current;
    ./stop.sh;
}

# I hate this
wait_for_docker () {
    latest_docker=`docker ps -a -n 1 -q`    
}

start_slot_tmux () {
    slot_number=$1

    pysmurf_docker0=`docker ps -a | grep pysmurf | grep -v pysmurf_s${slot_number} | head -n 1 | awk '{print $1}'`
    
    tmux new-window -t ${tmux_session_name}:${slot_number}
    tmux rename-window -t ${tmux_session_name}:${slot_number} smurf_slot${slot_number}
    tmux send-keys -t ${tmux_session_name}:${slot_number} 'cd /home/cryo/docker/smurf/slot'${slot_number}'/current' C-m
    tmux send-keys -t ${tmux_session_name}:${slot_number} './run.sh; sleep 5; docker logs smurf_server_s'${slot_number}' -f' C-m


    echo '-> Waiting for smurf_server_s'${slot_number}' docker to start.'
    while [[ -z `docker ps  | grep smurf_server_s${slot_number}`  ]]; do
	sleep 1
    done
    echo '-> smurf_server_s'${slot_number}' docker started.'    
    
    echo '-> Waiting for smurf_server_s'${slot_number}' GUI to come up.'    
    sleep 2
    grep -q "Starting GUI" <(docker logs smurf_server_s${slot_number} -f)
    
    # start pysmurf in a split window and initialize the carrier
    tmux split-window -v -t ${tmux_session_name}:${slot_number}
    tmux send-keys -t ${tmux_session_name}:${slot_number} 'cd '${pysmurf} C-m
    tmux send-keys -t ${tmux_session_name}:${slot_number} './run.sh' C-m
    sleep 1

<<<<<<< HEAD
    tmux send-keys -t ${tmux_session_name}:${slot_number} 'ipython3 -i scratch/shawn/scripts/init_nist_xray.py '${slot_number} C-m
=======
    tmux send-keys -t ${tmux_session_name}:${slot_number} 'ipython3 -i '${pysmurf_init_script}' '${slot_number} C-m
>>>>>>> 44b4f39f

    ## not the safest way to do this.  If someone else starts a
    ## pysmurf docker, will satisfy this condition.  Not even sure why
    ## this is even needed - why is there so much latency on
    ## smurf-srv03 between starting a docker and it showing up in
    ## docker ps?
    echo "pysmurf_docker0=$pysmurf_docker0"
    latest_pysmurf_docker=`docker ps -a | grep pysmurf | grep -v pysmurf_s${slot_number} | head -n 1 | awk '{print $1}'`
    echo "latest_pysmurf_docker=$latest_pysmurf_docker"	    
    while [ "$pysmurf_docker0" == "$latest_pysmurf_docker" ]; do
    	latest_pysmurf_docker=`docker ps -a | grep pysmurf | grep -v pysmurf_s${slot_number} | head -n 1 | awk '{print $1}'`
    	sleep 1
	echo "latest_pysmurf_docker=$latest_pysmurf_docker"		
    done
    
    # after running this, can run
    # pysmurf_docker=`docker ps -n 1 -q`
    # to hex of most recently created docker.
}

# right now, real dumb.  Assumes the active window in tmux is this
# slot's
config_pysmurf () {
    slot_number=$1
    pysmurf_docker=$2
    
    tmux send-keys -t ${tmux_session_name}:${slot_number} 'S = pysmurf.SmurfControl(epics_root=epics_prefix,cfg_file=config_file,setup=True,make_logfile=False)' C-m
    
    # wait for setup to complete
    echo "-> Waiting for carrier setup (watching pysmurf docker ${pysmurf_docker})"
    # not clear why, but on smurf-srv03 need this wait or attempt to
    # wait until done with setup fails.
    sleep 2
    grep -q "Done with setup" <(docker logs $pysmurf_docker -f)
    echo "-> Carrier is configured"

    echo "-> Disable streaming (unless taking data)"
    tmux send-keys -t ${tmux_session_name}:${slot_number} 'S.set_stream_enable(0)' C-m

    # write config
    if [ "$write_config" = true ] ; then
	sleep 2    
	tmux send-keys -t ${tmux_session_name}:${slot_number} 'S.set_read_all(write_log=True); S.write_config("/home/cryo/shawn/'${ctime}'_slot'${slot_number}'.yml")' C-m
	sleep 45
    fi

    if [ "$run_half_band_test" = true ] ; then    
	sleep 2
	echo "-> Running half-band fill test"
	tmux send-keys -t ${tmux_session_name}:${slot_number} 'sys.argv[1]='${ctime}'; exec(open("scratch/shawn/half_band_filling_test.py").read())' C-m    
	grep -q "Done with half-band filling test." <(docker logs $pysmurf_docker -f)
    fi
    
    sleep 1
}

# use tmux instead
# https://www.peterdebelak.com/blog/tmux-scripting/

# kill smurf tmux, if running, and restart
echo "-> Killing ${tmux_session_name} tmux session"
tmux kill-session -t ${tmux_session_name}
echo "-> Starting a new ${tmux_session_name} tmux session"
tmux new-session -d -s ${tmux_session_name}
#tmux new -s ${tmux_session_name} -d

# stop pyrogue servers on all carriers
for slot in ${slots_in_configure_order[@]}; do
    stop_pyrogue $slot
done
cd $cpwd

# stop all pysmurf dockers
matching_dockers pysmurf
if [ "$?" = "1" ]; then
    echo "-> Stopping all running pysmurf dockers."
    docker rm -f $(docker ps | grep pysmurf | awk '{print $1}')
fi

# if using a timing master, check that timing docker is running,
# or else nothing will work.
if [ "$using_timing_master" = true ] ; then
    matching_dockers tpg_ioc
    if [ "$?" = "1" ]; then    
	echo "-> tpg_ioc docker is up."	
    else
	echo "-> tpg_ioc docker is down, must start."
	exit 1
    fi
fi

## will need a utils docker.  first remove all others to avoid
## proliferation, then start one in tmux
matching_dockers smurf-base
if [ "$?" = "1" ]; then
    echo "-> Stopping all running utils dockers."
    docker rm -f $(docker ps | grep smurf-base | awk '{print $1}')
fi

tmux rename-window -t ${tmux_session_name}:0 utils
tmux send-keys -t ${tmux_session_name}:0 'cd /home/cryo/docker/utils' C-m
tmux send-keys -t ${tmux_session_name}:0 './run.sh' C-m

# display tpg log in tmux 0 with utils term
tmux split-window -v -t ${tmux_session_name}:0
tmux send-keys -t ${tmux_session_name}:0 'docker logs tpg_ioc -f' C-m

# leave the utils pane selected
tmux select-window -t utils
tmux select-pane -t 0

if [ "$reboot" = true ] ; then

    # deactivate carriers
    echo "-> Deactivating carrier(s) ${slots_in_configure_order[@]}"
    for slot in ${slots_in_configure_order[@]}; do
	ssh root@shm-smrf-sp01 "clia deactivate board ${slot}"	
    done    
    
    echo "-> Waiting 5 sec before re-activating carrier(s)"
    sleep 5
    
    # reactivate carriers
    echo "-> Re-activating carrier(s) ${slots_in_configure_order[@]}"
    for slot in ${slots_in_configure_order[@]}; do
	ssh root@shm-smrf-sp01 "clia activate board ${slot}"	
    done        
fi

################################################################################
### Configure carriers

active_slot=
for slot in ${slots_in_configure_order[@]}; do
    # make sure ethernet is up on carrier
    echo "-> Waiting for ethernet on carrier in slot ${slot} to come up ..."
    cd $cpwd
<<<<<<< HEAD
    ping_carrier.sh 10.0.${crate_id}.$((${slots_in_configure_order[0]}+100))
=======
    ping_carrier 10.0.${crate_id}.$((${slots_in_configure_order[0]}+100))
>>>>>>> 44b4f39f

    # may only want one pyrogue server running at a time
    if [[ ! -z "$active_slot" && "$one_at_a_time" = true ]] ; then
	tmux select-window -t smurf_slot${active_slot}
	tmux select-pane -t 0
	tmux send-keys -t ${tmux_session_name}:${active_slot} C-c
	
	# stop smurf_server_s4
	stop_pyrogue ${active_slot}
    fi
    
    start_slot_tmux ${slot}

    pysmurf_docker_slot=`docker ps -a -n 1 -q`

    if [[ "$reboot" = true && "$configure_pysmurf" = true ]] ; then
    	config_pysmurf ${slot} ${pysmurf_docker_slot}
    fi
    
    active_slot=${slot}
done

echo "active_slot=${active_slot}"

### Done configuring carriers
################################################################################

if [ "$attach_at_end" = true ] ; then
    tmux attach -t ${tmux_session_name}
fi

# terminal running script that screenshots can't overlap with the
# remote desktop window, for some stupid reason.
if [ "$screenshot_signal_analyzer" = true ] ; then
    wid=`wmctrl -l | grep 171.64.108.28 | awk '{print $1}'`
    # bring to forefront
    wmctrl -a 171.64.108.28
    # screenshot
    import -window ${wid} /home/cryo/shawn/${ctime}_signal_analyzer.png
fi
    <|MERGE_RESOLUTION|>--- conflicted
+++ resolved
@@ -6,30 +6,17 @@
 screenshot_signal_analyzer=false
 configure_pysmurf=true
 reboot=true
-<<<<<<< HEAD
-configure_hb=false
 using_timing_master=false
-=======
-using_timing_master=true
->>>>>>> 44b4f39f
 run_half_band_test=false
 one_at_a_time=true
 write_config=false
 cpwd=$PWD
-<<<<<<< HEAD
 pysmurf=/home/cryo/docker/pysmurf/dev
 
 crate_id=1
 slots_in_configure_order=(5)
-=======
-pysmurf=/home/cryo/docker/pysmurf/dspv3
-# path can assume you're in the pysmurf directory
-pysmurf_init_script=scratch/shawn/scripts/init_nist_cmb.py
-
-crate_id=3
-# LB (in slot 4), then HB (in slot 3)
-slots_in_configure_order=(4)
->>>>>>> 44b4f39f
+
+pysmurf_init_script=scratch/shawn/scripts/init_nist_xray.py
 
 tmux_session_name=smurf
 
@@ -83,11 +70,7 @@
     tmux send-keys -t ${tmux_session_name}:${slot_number} './run.sh' C-m
     sleep 1
 
-<<<<<<< HEAD
-    tmux send-keys -t ${tmux_session_name}:${slot_number} 'ipython3 -i scratch/shawn/scripts/init_nist_xray.py '${slot_number} C-m
-=======
     tmux send-keys -t ${tmux_session_name}:${slot_number} 'ipython3 -i '${pysmurf_init_script}' '${slot_number} C-m
->>>>>>> 44b4f39f
 
     ## not the safest way to do this.  If someone else starts a
     ## pysmurf docker, will satisfy this condition.  Not even sure why
@@ -225,11 +208,7 @@
     # make sure ethernet is up on carrier
     echo "-> Waiting for ethernet on carrier in slot ${slot} to come up ..."
     cd $cpwd
-<<<<<<< HEAD
-    ping_carrier.sh 10.0.${crate_id}.$((${slots_in_configure_order[0]}+100))
-=======
     ping_carrier 10.0.${crate_id}.$((${slots_in_configure_order[0]}+100))
->>>>>>> 44b4f39f
 
     # may only want one pyrogue server running at a time
     if [[ ! -z "$active_slot" && "$one_at_a_time" = true ]] ; then
