# Runlike this exec(open("measureFluxRampFvsV.py").read())
# that way it will use your pysmurf S object.

import pysmurf
import numpy as np
import time
import sys

## instead of takedebugdata try relaunch PyRogue, then loopFilterOutputArray, which is 
## the integral tracking term with lmsEnable[1..3]=0

<<<<<<< HEAD
#S = pysmurf.SmurfControl(make_logfile=False,setup=False,epics_root='smurf_server_s2',cfg_file='/data/pysmurf_cfg/experiment_fp29_smurfsrv03_noExtRef_lbOnlyBay0.cfg')

import os
fn_raw_data = os.path.join('./', '%s_fr_sweep_data.npy'%(S.get_timestamp()))

#######
#amplitudes_and_uc_atts=[(8,30),(9,30),(10,30),(11,30),(12,30),(12,24),(12,18),(12,12),(12,6),(12,0)]
#amplitudes_and_uc_atts=[(8,30),(10,30),(12,30),(12,18),(12,6),(12,0)]
#amplitudes_and_uc_atts=[(8,30),(10,30),(12,30),(12,18),(12,6),(12,0)]
amplitudes_and_uc_atts=[(8,30)]
#amplitudes_and_uc_atts=[(8,30)]
#amplitudes=[9,10,11,12,13,14]
# [(None,None)] means don't change the amplitude or uc_att, but still retunes
#amplitudes=[9]

# needs to be nonzero, or won't track flux ramp well,
# particularly when stepping flux ramp by large amounts
lmsGain=6
hbInBay0=False
relock=False 
bands=[2,3]
=======
S = pysmurf.SmurfControl(make_logfile=False,setup=False,epics_root='smurf_server_s5',cfg_file='/home/cryo/docker/pysmurf/hb-devel-dspv2/pysmurf/cfg_files/experiment_fp29_smurfsrv03_noExtRef_hbOnlyBay0.cfg')

#######
hbInBay0=True
bands=[2,3]
Npts=3
>>>>>>> d4412219
bias=None
# no longer averaging as much or waiting as long between points in newer fw which has df filter
wait_time=0.125
Npts=3
#bias_low=-0.432
#bias_high=0.432
<<<<<<< HEAD
bias_low=-0.45
bias_high=0.45
Nsteps=500
#Nsteps=25
bias_step=np.abs(bias_high-bias_low)/float(Nsteps)
=======
bias_low=-0.65
bias_high=0.65
Nsteps=1000
bias_step=np.abs(bias_high-bias_low)/float(Nsteps)
show_plot=False
make_plot=True
save_plot=True 
>>>>>>> d4412219
channels=None
#much slower than using loopFilterOutputArray,
#and creates a bunch of files
use_take_debug_data=False

# Look for good channels
if channels is None:
    channels = {}
    for band in bands:
        channels[band] = S.which_on(band)
print(channels[band])

if bias is None:
    bias = np.arange(bias_low, bias_high, bias_step)
    
# final output data dictionary
raw_data = {}
raw_data['bias'] = bias
print(channels[band])
bands_with_channels_on=[]
for band in bands:
    print(band,channels[band])
    if len(channels[band])>0:
        S.log('{} channels on in band {}, configuring band for simple, integral tracking'.format(len(channels[band]),band))
        S.log('-> Setting lmsEnable[1-3] and lmsGain to 0 for band {}.'.format(band), S.LOG_USER)
        S.set_lms_enable1(band, 0)
        S.set_lms_enable2(band, 0)
        S.set_lms_enable3(band, 0)
        S.set_lms_gain(band, lmsGain)

<<<<<<< HEAD
=======
# final output data dictionary
raw_data = {}
print(channels[band])
bands_with_channels_on=[]
for band in bands:
    print(band,channels[band])
    if len(channels[band])>0:
        S.log('{} channels on in band {}, configuring band for simple, integral tracking'.format(len(channels[band]),band))
        S.log('-> Setting lmsEnable[1-3] and lmsGain to 0 for band {}.'.format(band), S.LOG_USER)
        S.set_lms_enable1(band, 0)
        S.set_lms_enable2(band, 0)
        S.set_lms_enable3(band, 0)
        S.set_lms_gain(band, 0)

>>>>>>> d4412219
        raw_data[band]={}

        bands_with_channels_on.append(band)

bands=bands_with_channels_on

<<<<<<< HEAD
for (amplitude,uc_att) in amplitudes_and_uc_atts:

    sys.stdout.write('\rSetting flux ramp bias to 0 V\033[K before tune'.format(bias_low))
    S.set_fixed_flux_ramp_bias(0.)

    # make sure we tune at bias low
    #sys.stdout.write('\rSetting flux ramp bias low at {:4.3f} V\033[K'.format(bias_low))
    #S.set_fixed_flux_ramp_bias(bias_low,do_config=True)
    #time.sleep(wait_time)
    
    ### begin retune on all bands with tones
    for band in bands:
        S.log('Retuning at tone amplitude {} and UC attenuator {}'.format(amplitude,uc_att))
        if relock:
            S.relock(band)
        if amplitude is not None:
            S.set_amplitude_scale_array(band,np.array(S.get_amplitude_scale_array(band)*amplitude/np.max(S.get_amplitude_scale_array(band)),dtype=int))
        if uc_att is not None:
            S.set_att_uc(band,uc_att)
        S.run_serial_gradient_descent(band)
        S.run_serial_eta_scan(band)

        # toggle feedback if functionality exists in this version of pysmurf
        time.sleep(5)
        if 'toggle_feedback' in dir(S):
            S.toggle_feedback(band)
        
        raw_data[band][(amplitude,uc_att)]={}
        
    ### end retune

    ##
    ## THIS DOESN'T WORK AND I DON'T UNDERSTAND WHY NOT
    small_steps_to_starting_bias=None
    if bias_low<0:
        small_steps_to_starting_bias=np.arange(bias_low,0,bias_step)[::-1]
    else:
        small_steps_to_starting_bias=np.arange(0,bias_low,bias_step)
    
    # step from zero (where we tuned) down to starting bias
    S.log('Slowly shift flux ramp voltage to place where we begin.'.format(amplitude,uc_att), S.LOG_USER)    
    for b in small_steps_to_starting_bias:
        sys.stdout.write('\rFlux ramp bias at {:4.3f} V\033[K'.format(b))
        sys.stdout.flush()
        S.set_fixed_flux_ramp_bias(b,do_config=False)
        time.sleep(wait_time)        

    ## make sure we start at bias_low
    sys.stdout.write('\rSetting flux ramp bias low at {:4.3f} V\033[K'.format(bias_low))
    S.set_fixed_flux_ramp_bias(bias_low,do_config=False)
    time.sleep(wait_time)
    
    S.log('Starting to take flux ramp with amplitude={} and uc_att={}.'.format(amplitude,uc_att), S.LOG_USER)    

=======
amplitudes=[9,10,11,12,13,14,15]
for amplitude in amplitudes:

    ### begin retune on all bands with tones
    for band in bands:
        S.log('Retuning at tone amplitude {}'.format(amplitude))
        S.set_amplitude_scale_array(band,np.array(S.get_amplitude_scale_array(band)*amplitude/np.max(S.get_amplitude_scale_array(band)),dtype=int))
        S.run_serial_gradient_descent(band)
        S.run_serial_eta_scan(band)
        raw_data[band][amplitude]={}
        
    ### end retune
    S.log('Starting to take flux ramp with amplitude={}.'.format(amplitude), S.LOG_USER)

    sys.stdout.write('\rSetting flux ramp bias low at {:4.3f} V\033[K'.format(bias_low))
    S.set_fixed_flux_ramp_bias(bias_low)
    time.sleep(wait_time)

>>>>>>> d4412219
    fs={}
    for band in bands:
        fs[band]=[]

    for b in bias:
        sys.stdout.write('\rFlux ramp bias at {:4.3f} V\033[K'.format(b))
        sys.stdout.flush()
<<<<<<< HEAD
        S.set_fixed_flux_ramp_bias(b,do_config=False)
=======
        S.set_fixed_flux_ramp_bias(b)
>>>>>>> d4412219
        time.sleep(wait_time)

        for band in bands:
            if use_take_debug_data:
                f,df,sync=S.take_debug_data(band,IQstream=False,single_channel_readout=0)
                fsampmean=np.mean(f,axis=0)
                fs[band].append(fsampmean)
            else:
                fsamp=np.zeros(shape=(Npts,len(channels[band])))
                for i in range(Npts):
                    fsamp[i,:]=S.get_loop_filter_output_array(band)[channels[band]]
                fsampmean=np.mean(fsamp,axis=0)
                fs[band].append(fsampmean)

    sys.stdout.write('\n')

<<<<<<< HEAD
    S.log('Done taking flux ramp with amplitude={} and uc_att={}.'.format(amplitude,uc_att), S.LOG_USER)
=======
    S.log('Done taking flux ramp with amplitude={}.'.format(amplitude), S.LOG_USER)
>>>>>>> d4412219

    for band in bands:

        fres=[S.channel_to_freq(band, ch) for ch in channels[band]]
<<<<<<< HEAD
        raw_data[band][(amplitude,uc_att)]['fres']=np.array(fres) + (2e3 if hbInBay0 else 0)
        raw_data[band][(amplitude,uc_att)]['channels']=channels[band]
=======
        raw_data[band][amplitude]['fres']=np.array(fres) + (2e3 if hbInBay0 else 0)
        raw_data[band][amplitude]['channels']=channels[band]
>>>>>>> d4412219

        if use_take_debug_data:
            #stack
            fovsfr=np.dstack(fs[band])[0]
            [sbs,sbc]=S.get_subband_centers(band)
            fvsfr=fovsfr[channels[band]]+[sbc[np.where(np.array(sbs)==S.get_subband_from_channel(band,ch))[0]]+S.get_band_center_mhz(band) for ch in channels[band]]
<<<<<<< HEAD
            raw_data[band][(amplitude,uc_att)]['fvsfr']=fvsfr + (2e3 if hbInBay0 else 0)
        else:
            #stack
            lfovsfr=np.dstack(fs[band])[0]
            raw_data[band][(amplitude,uc_att)]['lfovsfr']=lfovsfr
            raw_data[band][(amplitude,uc_att)]['fvsfr']=np.array([arr/4.+fres for (arr,fres) in zip(lfovsfr,fres)]) + (2e3 if hbInBay0 else 0)

    # save dataset for each iteration, just to make sure it gets
    # written to disk
    np.save(fn_raw_data, raw_data)
            
# done - zero and unset
S.set_fixed_flux_ramp_bias(0,do_config=False)
S.unset_fixed_flux_ramp_bias()
=======
            raw_data[band][amplitude]['fvsfr']=fvsfr + (2e3 if hbInBay0 else 0)
        else:
            #stack
            lfovsfr=np.dstack(fs[band])[0]
            raw_data[band][amplitude]['lfovsfr']=lfovsfr
            raw_data[band][amplitude]['fvsfr']=np.array([arr/4.+fres for (arr,fres) in zip(lfovsfr,fres)]) + (2e3 if hbInBay0 else 0)

raw_data['bias'] = bias

# done - zero and unset
S.set_fixed_flux_ramp_bias(0)
S.unset_fixed_flux_ramp_bias()

import os
fn_raw_data = os.path.join('./', '%s_fr_sweep_data.npy'%(S.get_timestamp()))
np.save(fn_raw_data, raw_data)
>>>>>>> d4412219
<|MERGE_RESOLUTION|>--- conflicted
+++ resolved
@@ -1,6 +1,3 @@
-# Runlike this exec(open("measureFluxRampFvsV.py").read())
-# that way it will use your pysmurf S object.
-
 import pysmurf
 import numpy as np
 import time
@@ -9,49 +6,16 @@
 ## instead of takedebugdata try relaunch PyRogue, then loopFilterOutputArray, which is 
 ## the integral tracking term with lmsEnable[1..3]=0
 
-<<<<<<< HEAD
-#S = pysmurf.SmurfControl(make_logfile=False,setup=False,epics_root='smurf_server_s2',cfg_file='/data/pysmurf_cfg/experiment_fp29_smurfsrv03_noExtRef_lbOnlyBay0.cfg')
-
-import os
-fn_raw_data = os.path.join('./', '%s_fr_sweep_data.npy'%(S.get_timestamp()))
-
-#######
-#amplitudes_and_uc_atts=[(8,30),(9,30),(10,30),(11,30),(12,30),(12,24),(12,18),(12,12),(12,6),(12,0)]
-#amplitudes_and_uc_atts=[(8,30),(10,30),(12,30),(12,18),(12,6),(12,0)]
-#amplitudes_and_uc_atts=[(8,30),(10,30),(12,30),(12,18),(12,6),(12,0)]
-amplitudes_and_uc_atts=[(8,30)]
-#amplitudes_and_uc_atts=[(8,30)]
-#amplitudes=[9,10,11,12,13,14]
-# [(None,None)] means don't change the amplitude or uc_att, but still retunes
-#amplitudes=[9]
-
-# needs to be nonzero, or won't track flux ramp well,
-# particularly when stepping flux ramp by large amounts
-lmsGain=6
-hbInBay0=False
-relock=False 
-bands=[2,3]
-=======
 S = pysmurf.SmurfControl(make_logfile=False,setup=False,epics_root='smurf_server_s5',cfg_file='/home/cryo/docker/pysmurf/hb-devel-dspv2/pysmurf/cfg_files/experiment_fp29_smurfsrv03_noExtRef_hbOnlyBay0.cfg')
 
 #######
 hbInBay0=True
 bands=[2,3]
 Npts=3
->>>>>>> d4412219
 bias=None
-# no longer averaging as much or waiting as long between points in newer fw which has df filter
-wait_time=0.125
-Npts=3
+wait_time=.05
 #bias_low=-0.432
 #bias_high=0.432
-<<<<<<< HEAD
-bias_low=-0.45
-bias_high=0.45
-Nsteps=500
-#Nsteps=25
-bias_step=np.abs(bias_high-bias_low)/float(Nsteps)
-=======
 bias_low=-0.65
 bias_high=0.65
 Nsteps=1000
@@ -59,8 +23,9 @@
 show_plot=False
 make_plot=True
 save_plot=True 
->>>>>>> d4412219
 channels=None
+gcp_mode=True
+grid_on=False
 #much slower than using loopFilterOutputArray,
 #and creates a bunch of files
 use_take_debug_data=False
@@ -74,24 +39,7 @@
 
 if bias is None:
     bias = np.arange(bias_low, bias_high, bias_step)
-    
-# final output data dictionary
-raw_data = {}
-raw_data['bias'] = bias
-print(channels[band])
-bands_with_channels_on=[]
-for band in bands:
-    print(band,channels[band])
-    if len(channels[band])>0:
-        S.log('{} channels on in band {}, configuring band for simple, integral tracking'.format(len(channels[band]),band))
-        S.log('-> Setting lmsEnable[1-3] and lmsGain to 0 for band {}.'.format(band), S.LOG_USER)
-        S.set_lms_enable1(band, 0)
-        S.set_lms_enable2(band, 0)
-        S.set_lms_enable3(band, 0)
-        S.set_lms_gain(band, lmsGain)
 
-<<<<<<< HEAD
-=======
 # final output data dictionary
 raw_data = {}
 print(channels[band])
@@ -106,69 +54,12 @@
         S.set_lms_enable3(band, 0)
         S.set_lms_gain(band, 0)
 
->>>>>>> d4412219
         raw_data[band]={}
 
         bands_with_channels_on.append(band)
 
 bands=bands_with_channels_on
 
-<<<<<<< HEAD
-for (amplitude,uc_att) in amplitudes_and_uc_atts:
-
-    sys.stdout.write('\rSetting flux ramp bias to 0 V\033[K before tune'.format(bias_low))
-    S.set_fixed_flux_ramp_bias(0.)
-
-    # make sure we tune at bias low
-    #sys.stdout.write('\rSetting flux ramp bias low at {:4.3f} V\033[K'.format(bias_low))
-    #S.set_fixed_flux_ramp_bias(bias_low,do_config=True)
-    #time.sleep(wait_time)
-    
-    ### begin retune on all bands with tones
-    for band in bands:
-        S.log('Retuning at tone amplitude {} and UC attenuator {}'.format(amplitude,uc_att))
-        if relock:
-            S.relock(band)
-        if amplitude is not None:
-            S.set_amplitude_scale_array(band,np.array(S.get_amplitude_scale_array(band)*amplitude/np.max(S.get_amplitude_scale_array(band)),dtype=int))
-        if uc_att is not None:
-            S.set_att_uc(band,uc_att)
-        S.run_serial_gradient_descent(band)
-        S.run_serial_eta_scan(band)
-
-        # toggle feedback if functionality exists in this version of pysmurf
-        time.sleep(5)
-        if 'toggle_feedback' in dir(S):
-            S.toggle_feedback(band)
-        
-        raw_data[band][(amplitude,uc_att)]={}
-        
-    ### end retune
-
-    ##
-    ## THIS DOESN'T WORK AND I DON'T UNDERSTAND WHY NOT
-    small_steps_to_starting_bias=None
-    if bias_low<0:
-        small_steps_to_starting_bias=np.arange(bias_low,0,bias_step)[::-1]
-    else:
-        small_steps_to_starting_bias=np.arange(0,bias_low,bias_step)
-    
-    # step from zero (where we tuned) down to starting bias
-    S.log('Slowly shift flux ramp voltage to place where we begin.'.format(amplitude,uc_att), S.LOG_USER)    
-    for b in small_steps_to_starting_bias:
-        sys.stdout.write('\rFlux ramp bias at {:4.3f} V\033[K'.format(b))
-        sys.stdout.flush()
-        S.set_fixed_flux_ramp_bias(b,do_config=False)
-        time.sleep(wait_time)        
-
-    ## make sure we start at bias_low
-    sys.stdout.write('\rSetting flux ramp bias low at {:4.3f} V\033[K'.format(bias_low))
-    S.set_fixed_flux_ramp_bias(bias_low,do_config=False)
-    time.sleep(wait_time)
-    
-    S.log('Starting to take flux ramp with amplitude={} and uc_att={}.'.format(amplitude,uc_att), S.LOG_USER)    
-
-=======
 amplitudes=[9,10,11,12,13,14,15]
 for amplitude in amplitudes:
 
@@ -187,7 +78,6 @@
     S.set_fixed_flux_ramp_bias(bias_low)
     time.sleep(wait_time)
 
->>>>>>> d4412219
     fs={}
     for band in bands:
         fs[band]=[]
@@ -195,11 +85,7 @@
     for b in bias:
         sys.stdout.write('\rFlux ramp bias at {:4.3f} V\033[K'.format(b))
         sys.stdout.flush()
-<<<<<<< HEAD
-        S.set_fixed_flux_ramp_bias(b,do_config=False)
-=======
         S.set_fixed_flux_ramp_bias(b)
->>>>>>> d4412219
         time.sleep(wait_time)
 
         for band in bands:
@@ -216,44 +102,19 @@
 
     sys.stdout.write('\n')
 
-<<<<<<< HEAD
-    S.log('Done taking flux ramp with amplitude={} and uc_att={}.'.format(amplitude,uc_att), S.LOG_USER)
-=======
     S.log('Done taking flux ramp with amplitude={}.'.format(amplitude), S.LOG_USER)
->>>>>>> d4412219
 
     for band in bands:
 
         fres=[S.channel_to_freq(band, ch) for ch in channels[band]]
-<<<<<<< HEAD
-        raw_data[band][(amplitude,uc_att)]['fres']=np.array(fres) + (2e3 if hbInBay0 else 0)
-        raw_data[band][(amplitude,uc_att)]['channels']=channels[band]
-=======
         raw_data[band][amplitude]['fres']=np.array(fres) + (2e3 if hbInBay0 else 0)
         raw_data[band][amplitude]['channels']=channels[band]
->>>>>>> d4412219
 
         if use_take_debug_data:
             #stack
             fovsfr=np.dstack(fs[band])[0]
             [sbs,sbc]=S.get_subband_centers(band)
             fvsfr=fovsfr[channels[band]]+[sbc[np.where(np.array(sbs)==S.get_subband_from_channel(band,ch))[0]]+S.get_band_center_mhz(band) for ch in channels[band]]
-<<<<<<< HEAD
-            raw_data[band][(amplitude,uc_att)]['fvsfr']=fvsfr + (2e3 if hbInBay0 else 0)
-        else:
-            #stack
-            lfovsfr=np.dstack(fs[band])[0]
-            raw_data[band][(amplitude,uc_att)]['lfovsfr']=lfovsfr
-            raw_data[band][(amplitude,uc_att)]['fvsfr']=np.array([arr/4.+fres for (arr,fres) in zip(lfovsfr,fres)]) + (2e3 if hbInBay0 else 0)
-
-    # save dataset for each iteration, just to make sure it gets
-    # written to disk
-    np.save(fn_raw_data, raw_data)
-            
-# done - zero and unset
-S.set_fixed_flux_ramp_bias(0,do_config=False)
-S.unset_fixed_flux_ramp_bias()
-=======
             raw_data[band][amplitude]['fvsfr']=fvsfr + (2e3 if hbInBay0 else 0)
         else:
             #stack
@@ -269,5 +130,4 @@
 
 import os
 fn_raw_data = os.path.join('./', '%s_fr_sweep_data.npy'%(S.get_timestamp()))
-np.save(fn_raw_data, raw_data)
->>>>>>> d4412219
+np.save(fn_raw_data, raw_data)